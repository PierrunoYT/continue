--- conflicted
+++ resolved
@@ -99,11 +99,8 @@
     ControlPlaneSessionInfo | undefined,
   ];
   logoutOfControlPlane: [undefined, void];
-<<<<<<< HEAD
   reportError:[any, void];
-=======
   closeSidebar: [undefined, void];
->>>>>>> 7660db05
 };
 
 export type ToWebviewOrCoreFromIdeProtocol = {
