--- conflicted
+++ resolved
@@ -38,6 +38,7 @@
 
 import {
   CompleteOnboardingPayload,
+  ContextItemId,
   ContextItemWithId,
   IdeSettings,
   ModelDescription,
@@ -1124,7 +1125,6 @@
         true,
       );
 
-<<<<<<< HEAD
       return items.map((item) => {
         const id: ContextItemId = {
           providerTitle: provider.description.title,
@@ -1133,15 +1133,6 @@
 
         return { ...item, id };
       });
-=======
-      return items.map((item) => ({
-        ...item,
-        id: {
-          providerTitle: provider.description.title,
-          itemId: item.uri?.value ?? uuidv4(),
-        },
-      }));
->>>>>>> b002317d
     } catch (e) {
       let knownError = false;
 
