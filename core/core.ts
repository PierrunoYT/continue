import { fetchwithRequestOptions } from "@continuedev/fetch";
import * as URI from "uri-js";
import { v4 as uuidv4 } from "uuid";

import { CompletionProvider } from "./autocomplete/CompletionProvider";
import {
  openedFilesLruCache,
  prevFilepaths,
} from "./autocomplete/util/openedFilesLruCache";
import { ConfigHandler } from "./config/ConfigHandler";
import { SYSTEM_PROMPT_DOT_FILE } from "./config/getWorkspaceContinueRuleDotFiles";
import { addModel, deleteModel } from "./config/util";
import CurrentFileContextProvider from "./context/providers/CurrentFileContextProvider";
import { getAuthUrlForTokenPage } from "./control-plane/auth/index";
import { getControlPlaneEnv } from "./control-plane/env";
import { DevDataSqliteDb } from "./data/devdataSqlite";
import { DataLogger } from "./data/log";
import { CodebaseIndexer } from "./indexing/CodebaseIndexer";
import DocsService from "./indexing/docs/DocsService";
import { countTokens } from "./llm/countTokens";
import Ollama from "./llm/llms/Ollama";
import { EditAggregator } from "./nextEdit/context/aggregateEdits";
import { createNewPromptFileV2 } from "./promptFiles/createNewPromptFile";
import { callTool } from "./tools/callTool";
import { ChatDescriber } from "./util/chatDescriber";
import { clipboardCache } from "./util/clipboardCache";
import { compactConversation } from "./util/conversationCompaction";
import { GlobalContext } from "./util/GlobalContext";
import historyManager from "./util/history";
import { editConfigFile, migrateV1DevDataFiles } from "./util/paths";
import { Telemetry } from "./util/posthog";
import {
  isProcessBackgrounded,
  markProcessAsBackgrounded,
} from "./util/processTerminalBackgroundStates";
import { getSymbolsForManyFiles } from "./util/treeSitter";
import { TTS } from "./util/tts";

import {
  CompleteOnboardingPayload,
  ContextItemId,
  ContextItemWithId,
  IdeSettings,
  ModelDescription,
  Position,
  RangeInFile,
  ToolCall,
  type ContextItem,
  type IDE,
} from ".";

import { BLOCK_TYPES, ConfigYaml } from "@continuedev/config-yaml";
import { getDiffFn, GitDiffCache } from "./autocomplete/snippets/gitDiffCache";
import { stringifyMcpPrompt } from "./commands/slash/mcpSlashCommand";
import { isLocalDefinitionFile } from "./config/loadLocalAssistants";
import { CodebaseRulesCache } from "./config/markdown/loadCodebaseRules";
import {
  setupLocalConfig,
  setupProviderConfig,
  setupQuickstartConfig,
} from "./config/onboarding";
import { createNewWorkspaceBlockFile } from "./config/workspace/workspaceBlocks";
import { MCPManagerSingleton } from "./context/mcp/MCPManagerSingleton";
import { setMdmLicenseKey } from "./control-plane/mdm/mdm";
import { ApplyAbortManager } from "./edit/applyAbortManager";
import { streamDiffLines } from "./edit/streamDiffLines";
import { shouldIgnore } from "./indexing/shouldIgnore";
import { walkDirCache } from "./indexing/walkDir";
import { LLMLogger } from "./llm/logger";
import { RULES_MARKDOWN_FILENAME } from "./llm/rules/constants";
import { llmStreamChat } from "./llm/streamChat";
import { BeforeAfterDiff } from "./nextEdit/context/diffFormatting";
import { processSmallEdit } from "./nextEdit/context/processSmallEdit";
import { NextEditProvider } from "./nextEdit/NextEditProvider";
import type { FromCoreProtocol, ToCoreProtocol } from "./protocol";
import { OnboardingModes } from "./protocol/core";
import type { IMessenger, Message } from "./protocol/messenger";
import { getUriPathBasename } from "./util/uri";

const hasRulesFiles = (uris: string[]): boolean => {
  for (const uri of uris) {
    const filename = getUriPathBasename(uri);
    if (filename === RULES_MARKDOWN_FILENAME) {
      return true;
    }
  }
  return false;
};

export class Core {
  configHandler: ConfigHandler;
  codeBaseIndexer: CodebaseIndexer;
  completionProvider: CompletionProvider;
  nextEditProvider: NextEditProvider;
  private docsService: DocsService;
  private globalContext = new GlobalContext();
  llmLogger = new LLMLogger();

  private messageAbortControllers = new Map<string, AbortController>();
  private addMessageAbortController(id: string): AbortController {
    const controller = new AbortController();
    this.messageAbortControllers.set(id, controller);
    controller.signal.addEventListener("abort", () => {
      this.messageAbortControllers.delete(id);
    });
    return controller;
  }
  private abortById(messageId: string) {
    this.messageAbortControllers.get(messageId)?.abort();
  }

  invoke<T extends keyof ToCoreProtocol>(
    messageType: T,
    data: ToCoreProtocol[T][0],
  ): ToCoreProtocol[T][1] {
    return this.messenger.invoke(messageType, data);
  }

  send<T extends keyof FromCoreProtocol>(
    messageType: T,
    data: FromCoreProtocol[T][0],
    messageId?: string,
  ): string {
    return this.messenger.send(messageType, data, messageId);
  }

  // TODO: It shouldn't actually need an IDE type, because this can happen
  // through the messenger (it does in the case of any non-VS Code IDEs already)
  constructor(
    private readonly messenger: IMessenger<ToCoreProtocol, FromCoreProtocol>,
    private readonly ide: IDE,
  ) {
    // Ensure .continue directory is created
    migrateV1DevDataFiles();

    const ideInfoPromise = messenger.request("getIdeInfo", undefined);
    const ideSettingsPromise = messenger.request("getIdeSettings", undefined);
    const sessionInfoPromise = messenger.request("getControlPlaneSessionInfo", {
      silent: true,
      useOnboarding: false,
    });

    this.configHandler = new ConfigHandler(
      this.ide,
      ideSettingsPromise,
      this.llmLogger,
      sessionInfoPromise,
    );

    this.docsService = DocsService.createSingleton(
      this.configHandler,
      this.ide,
      this.messenger,
    );

    MCPManagerSingleton.getInstance().onConnectionsRefreshed = () => {
      void this.configHandler.reloadConfig("MCP Connections refreshed");

      // Refresh @mention dropdown submenu items for MCP providers
      const mcpManager = MCPManagerSingleton.getInstance();
      const mcpProviderNames = Array.from(mcpManager.connections.keys()).map(
        (mcpId) => `mcp-${mcpId}`,
      );

      if (mcpProviderNames.length > 0) {
        this.messenger.send("refreshSubmenuItems", {
          providers: mcpProviderNames,
        });
      }
    };

    this.codeBaseIndexer = new CodebaseIndexer(
      this.configHandler,
      this.ide,
      this.messenger,
      this.globalContext.get("indexingPaused"),
    );

    this.configHandler.onConfigUpdate((result) => {
      void (async () => {
        const serializedResult = await this.configHandler.getSerializedConfig();
        this.messenger.send("configUpdate", {
          result: serializedResult,
          profileId:
            this.configHandler.currentProfile?.profileDescription.id || null,
          organizations: this.configHandler.getSerializedOrgs(),
          selectedOrgId: this.configHandler.currentOrg.id,
        });

        // update additional submenu context providers registered via VSCode API
        const additionalProviders =
          this.configHandler.getAdditionalSubmenuContextProviders();
        if (additionalProviders.length > 0) {
          this.messenger.send("refreshSubmenuItems", {
            providers: additionalProviders,
          });
        }
      })();
    });

    // Dev Data Logger
    const dataLogger = DataLogger.getInstance();
    dataLogger.core = this;
    dataLogger.ideInfoPromise = ideInfoPromise;
    dataLogger.ideSettingsPromise = ideSettingsPromise;

    void ideSettingsPromise.then((ideSettings) => {
      // Index on initialization
      void this.ide.getWorkspaceDirs().then(async (dirs) => {
        // Respect pauseCodebaseIndexOnStart user settings
        if (ideSettings.pauseCodebaseIndexOnStart) {
          this.codeBaseIndexer.paused = true;
          void this.messenger.request("indexProgress", {
            progress: 0,
            desc: "Initial Indexing Skipped",
            status: "paused",
          });
          return;
        }

        void this.codeBaseIndexer.refreshCodebaseIndex(dirs);
      });
    });

    const getLlm = async () => {
      const { config } = await this.configHandler.loadConfig();
      if (!config) {
        return undefined;
      }
      return config.selectedModelByRole.autocomplete ?? undefined;
    };
    this.completionProvider = new CompletionProvider(
      this.configHandler,
      ide,
      getLlm,
      (e) => {},
      (..._) => Promise.resolve([]),
    );

    const codebaseRulesCache = CodebaseRulesCache.getInstance();
    void codebaseRulesCache
      .refresh(ide)
      .catch((e) => console.error("Failed to initialize colocated rules cache"))
      .then(() => {
        void this.configHandler.reloadConfig(
          "Initial codebase rules post-walkdir/load reload",
        );
      });
    this.nextEditProvider = NextEditProvider.initialize(
      this.configHandler,
      ide,
      getLlm,
      (e) => {},
      (..._) => Promise.resolve([]),
      "fineTuned",
    );

    this.registerMessageHandlers(ideSettingsPromise);
  }

  /* eslint-disable max-lines-per-function */
  private registerMessageHandlers(ideSettingsPromise: Promise<IdeSettings>) {
    const on = this.messenger.on.bind(this.messenger);

    // Note, VsCode's in-process messenger doesn't do anything with this
    // It will only show for jetbrains
    this.messenger.onError((message, err) => {
      void Telemetry.capture("core_messenger_error", {
        message: err.message,
        stack: err.stack,
      });

      // just to prevent duplicate error messages in jetbrains (same logic in webview protocol)
      if (
        ["llm/streamChat", "chatDescriber/describe"].includes(
          message.messageType,
        )
      ) {
        return;
      } else {
        void this.ide.showToast("error", err.message);
      }
    });

    on("abort", (msg) => {
      this.abortById(msg.data ?? msg.messageId);
    });

    on("ping", (msg) => {
      if (msg.data !== "ping") {
        throw new Error("ping message incorrect");
      }
      return "pong";
    });

    // History
    on("history/list", (msg) => {
      return historyManager.list(msg.data);
    });

    on("history/delete", (msg) => {
      historyManager.delete(msg.data.id);
    });

    on("history/load", (msg) => {
      return historyManager.load(msg.data.id);
    });

    on("history/save", (msg) => {
      historyManager.save(msg.data);
    });

    on("history/clear", (msg) => {
      historyManager.clearAll();
    });

    on("devdata/log", async (msg) => {
      void DataLogger.getInstance().logDevData(msg.data);
    });

    on("config/addModel", (msg) => {
      const model = msg.data.model;
      addModel(model, msg.data.role);
      void this.configHandler.reloadConfig(
        "Model added (config/addModel message)",
      );
    });

    on("config/deleteModel", (msg) => {
      deleteModel(msg.data.title);
      void this.configHandler.reloadConfig(
        "Model removed (config/deleteModel message)",
      );
    });

    on("config/newPromptFile", async (msg) => {
      const { config } = await this.configHandler.loadConfig();
      await createNewPromptFileV2(this.ide, config?.experimental?.promptPath);
      await this.configHandler.reloadConfig(
        "Prompt file created (config/newPromptFile message)",
      );
    });

    on("config/addLocalWorkspaceBlock", async (msg) => {
      await createNewWorkspaceBlockFile(this.ide, msg.data.blockType);
      await this.configHandler.reloadConfig(
        "Local block created (config/addLocalWorkspaceBlock message)",
      );
    });

    on("config/openProfile", async (msg) => {
      await this.configHandler.openConfigProfile(
        msg.data.profileId,
        msg.data?.element,
      );
    });

    on("config/reload", async (msg) => {
      // User force reloading will retrigger colocated rules
      const codebaseRulesCache = CodebaseRulesCache.getInstance();
      await codebaseRulesCache.refresh(this.ide);
      void this.configHandler.reloadConfig(
        "Force reloaded (config/reload message)",
      );
    });

    on("config/ideSettingsUpdate", async (msg) => {
      await this.configHandler.updateIdeSettings(msg.data);
    });

    on("config/refreshProfiles", async (msg) => {
      const { selectOrgId, selectProfileId } = msg.data ?? {};
      await this.configHandler.refreshAll();
      if (selectOrgId) {
        await this.configHandler.setSelectedOrgId(selectOrgId, selectProfileId);
      } else if (selectProfileId) {
        await this.configHandler.setSelectedProfileId(selectProfileId);
      }
    });

    on("config/updateSharedConfig", async (msg) => {
      const newSharedConfig = this.globalContext.updateSharedConfig(msg.data);
      await this.configHandler.reloadConfig(
        "Shared config update (config/updateSharedConfig message)",
      );
      return newSharedConfig;
    });

    on("config/updateSelectedModel", async (msg) => {
      const newSelectedModels = this.globalContext.updateSelectedModel(
        msg.data.profileId,
        msg.data.role,
        msg.data.title,
      );
      await this.configHandler.reloadConfig(
        "Selected model update (config/updateSelectedModel message)",
      );
      return newSelectedModels;
    });

    on("controlPlane/openUrl", async (msg) => {
      const env = await getControlPlaneEnv(this.ide.getIdeSettings());
      const urlPath = msg.data.path.startsWith("/")
        ? msg.data.path.slice(1)
        : msg.data.path;
      let url = `${env.APP_URL}${urlPath}`;
      if (msg.data.orgSlug) {
        url += `?org=${msg.data.orgSlug}`;
      }
      await this.messenger.request("openUrl", url);
    });

    on("controlPlane/getEnvironment", async (msg) => {
      return await getControlPlaneEnv(this.ide.getIdeSettings());
    });

    on("controlPlane/getFreeTrialStatus", async (msg) => {
      return this.configHandler.controlPlaneClient.getFreeTrialStatus();
    });

    on("controlPlane/getModelsAddOnUpgradeUrl", async (msg) => {
      return this.configHandler.controlPlaneClient.getModelsAddOnCheckoutUrl(
        msg.data.vsCodeUriScheme,
      );
    });

    on("mcp/reloadServer", async (msg) => {
      await MCPManagerSingleton.getInstance().refreshConnection(msg.data.id);
    });
    on("mcp/getPrompt", async (msg) => {
      const { serverName, promptName, args } = msg.data;
      const prompt = await MCPManagerSingleton.getInstance().getPrompt(
        serverName,
        promptName,
        args,
      );
      const stringifiedPrompt = stringifyMcpPrompt(prompt);
      return {
        prompt: stringifiedPrompt,
        description: prompt.description,
      };
    });
    // Context providers
    on("context/addDocs", async (msg) => {
      void this.docsService.indexAndAdd(msg.data);
    });

    on("context/removeDocs", async (msg) => {
      await this.docsService.delete(msg.data.startUrl);
    });

    on("context/indexDocs", async (msg) => {
      await this.docsService.syncDocsWithPrompt(msg.data.reIndex);
    });

    on("context/loadSubmenuItems", async (msg) => {
      const { config } = await this.configHandler.loadConfig();
      if (!config) {
        return [];
      }

      try {
        const items = await config.contextProviders
          ?.find((provider) => provider.description.title === msg.data.title)
          ?.loadSubmenuItems({
            config,
            ide: this.ide,
            fetch: (url, init) =>
              fetchwithRequestOptions(url, init, config.requestOptions),
          });
        return items || [];
      } catch (e) {
        console.error(e);
        return [];
      }
    });

    on("context/getContextItems", this.getContextItems.bind(this));

    on("context/getSymbolsForFiles", async (msg) => {
      const { uris } = msg.data;
      return await getSymbolsForManyFiles(uris, this.ide);
    });

    on("config/getSerializedProfileInfo", async (msg) => {
      return {
        result: await this.configHandler.getSerializedConfig(),
        profileId:
          this.configHandler.currentProfile?.profileDescription.id ?? null,
        organizations: this.configHandler.getSerializedOrgs(),
        selectedOrgId: this.configHandler.currentOrg.id,
      };
    });

    on("clipboardCache/add", (msg) => {
      const added = clipboardCache.add(uuidv4(), msg.data.content);
      if (added) {
        this.messenger.send("refreshSubmenuItems", {
          providers: ["clipboard"],
        });
      }
    });

    on("llm/streamChat", (msg) => {
      const abortController = this.addMessageAbortController(msg.messageId);
      return llmStreamChat(
        this.configHandler,
        abortController,
        msg,
        this.ide,
        this.messenger,
      );
    });

    on("llm/complete", async (msg) => {
      const { config } = await this.configHandler.loadConfig();
      const model = config?.selectedModelByRole.chat;
      if (!model) {
        throw new Error("No chat model selected");
      }
      const abortController = this.addMessageAbortController(msg.messageId);

      const completion = await model.complete(
        msg.data.prompt,
        abortController.signal,
        msg.data.completionOptions,
      );
      return completion;
    });
    on("llm/listModels", this.handleListModels.bind(this));

    on("llm/compileChat", async (msg) => {
      const { messages, options } = msg.data;
      const model = (await this.configHandler.loadConfig()).config
        ?.selectedModelByRole.chat;

      if (!model) {
        throw new Error("No chat model selected");
      }

      return model.compileChatMessages(messages, options);
    });

    // Provide messenger to utils so they can interact with GUI + state
    TTS.messenger = this.messenger;
    ChatDescriber.messenger = this.messenger;

    on("tts/kill", async () => {
      void TTS.kill();
    });

    on("chatDescriber/describe", async (msg) => {
      const currentModel = (await this.configHandler.loadConfig()).config
        ?.selectedModelByRole.chat;

      if (!currentModel) {
        throw new Error("No chat model selected");
      }

      return await ChatDescriber.describe(currentModel, {}, msg.data.text);
    });

    on("conversation/compact", async (msg) => {
      const currentModel = (await this.configHandler.loadConfig()).config
        ?.selectedModelByRole.chat;

      if (!currentModel) {
        throw new Error("No chat model selected");
      }

      try {
        await compactConversation({
          sessionId: msg.data.sessionId,
          index: msg.data.index,
          historyManager,
          currentModel,
        });
        return undefined;
      } catch (error) {
        console.error("Error compacting conversation:", error);
        return undefined;
      }
    });

    // Autocomplete
    on("autocomplete/complete", async (msg) => {
      const outcome =
        await this.completionProvider.provideInlineCompletionItems(
          msg.data,
          undefined,
        );
      return outcome ? [outcome.completion] : [];
    });
    on("autocomplete/accept", async (msg) => {
      this.completionProvider.accept(msg.data.completionId);
    });
    on("autocomplete/cancel", async (msg) => {
      this.completionProvider.cancel();
    });

    // Next Edit
    on("nextEdit/predict", async (msg) => {
      const outcome = await this.nextEditProvider.provideInlineCompletionItems(
        msg.data,
        undefined,
<<<<<<< HEAD
        false,
=======
        { withChain: false },
>>>>>>> db436228
      );
      return outcome ? [outcome.completion, outcome.originalEditableRange] : [];
    });
    on("nextEdit/accept", async (msg) => {
      this.nextEditProvider.accept(msg.data.completionId);
    });
    on("nextEdit/reject", async (msg) => {
      this.nextEditProvider.reject(msg.data.completionId);
    });

    on("streamDiffLines", async (msg) => {
      const { config } = await this.configHandler.loadConfig();
      if (!config) {
        throw new Error("Failed to load config");
      }

      const { data } = msg;

      // Title can be an edit, chat, or apply model
      // Fall back to chat
      const llm =
        config.modelsByRole.edit.find((m) => m.title === data.modelTitle) ??
        config.modelsByRole.apply.find((m) => m.title === data.modelTitle) ??
        config.modelsByRole.chat.find((m) => m.title === data.modelTitle) ??
        config.selectedModelByRole.chat;

      if (!llm) {
        throw new Error("No model selected");
      }

      const abortManager = ApplyAbortManager.getInstance();
      const abortController = abortManager.get(
        data.fileUri ?? "current-file-stream",
      ); // not super important since currently cancelling apply will cancel all streams it's one file at a time

      return streamDiffLines({
        highlighted: data.highlighted,
        prefix: data.prefix,
        suffix: data.suffix,
        llm,
        // rules included for edit, NOT apply
        rulesToInclude: data.includeRulesInSystemMessage
          ? config.rules
          : undefined,
        input: data.input,
        language: data.language,
        overridePrompt: undefined,
        abortController,
      });
    });

    on("cancelApply", async (msg) => {
      const abortManager = ApplyAbortManager.getInstance();
      abortManager.clear(); // for now abort all streams
    });

    on("onboarding/complete", this.handleCompleteOnboarding.bind(this));

    on("addAutocompleteModel", this.handleAddAutocompleteModel.bind(this));

    on("stats/getTokensPerDay", async (msg) => {
      const rows = await DevDataSqliteDb.getTokensPerDay();
      return rows;
    });
    on("stats/getTokensPerModel", async (msg) => {
      const rows = await DevDataSqliteDb.getTokensPerModel();
      return rows;
    });

    on("index/forceReIndex", async ({ data }) => {
      const { config } = await this.configHandler.loadConfig();
      if (!config || config.disableIndexing) {
        return; // TODO silent in case of commands?
      }
      walkDirCache.invalidate();
      if (data?.shouldClearIndexes) {
        await this.codeBaseIndexer.clearIndexes();
      }

      const dirs = data?.dirs ?? (await this.ide.getWorkspaceDirs());
      await this.codeBaseIndexer.refreshCodebaseIndex(dirs);
    });
    on("index/setPaused", (msg) => {
      this.globalContext.update("indexingPaused", msg.data);
      // Update using the new setter instead of token
      this.codeBaseIndexer.paused = msg.data;
    });
    on("index/indexingProgressBarInitialized", async (msg) => {
      // Triggered when progress bar is initialized.
      // If a non-default state has been stored, update the indexing display to that state
      const currentState = this.codeBaseIndexer.currentIndexingState;

      if (currentState.status !== "loading") {
        void this.messenger.request("indexProgress", currentState);
      }
    });

    // File changes - TODO - remove remaining logic for these from IDEs where possible
    on("files/changed", this.handleFilesChanged.bind(this));
    const refreshIfNotIgnored = async (uris: string[]) => {
      const toRefresh: string[] = [];
      for (const uri of uris) {
        const ignore = await shouldIgnore(uri, this.ide);
        if (!ignore) {
          toRefresh.push(uri);
        }
      }
      if (toRefresh.length > 0) {
        this.messenger.send("refreshSubmenuItems", {
          providers: ["file"],
        });
        const { config } = await this.configHandler.loadConfig();
        if (config && !config.disableIndexing) {
          await this.codeBaseIndexer.refreshCodebaseIndexFiles(toRefresh);
        }
      }
    };

    on("files/created", async ({ data }) => {
      if (data?.uris?.length) {
        walkDirCache.invalidate();
        void refreshIfNotIgnored(data.uris);

        if (hasRulesFiles(data.uris)) {
          const rulesCache = CodebaseRulesCache.getInstance();
          await Promise.all(
            data.uris.map((uri) => rulesCache.update(this.ide, uri)),
          );
          await this.configHandler.reloadConfig("Rules file created");
        }
        // If it's a local assistant being created, we want to reload all assistants so it shows up in the list
        let localAssistantCreated = false;
        for (const uri of data.uris) {
          if (isLocalDefinitionFile(uri)) {
            localAssistantCreated = true;
          }
        }
        if (localAssistantCreated) {
          await this.configHandler.refreshAll();
        }
      }
    });

    on("files/deleted", async ({ data }) => {
      if (data?.uris?.length) {
        walkDirCache.invalidate();
        void refreshIfNotIgnored(data.uris);

        if (hasRulesFiles(data.uris)) {
          const rulesCache = CodebaseRulesCache.getInstance();
          data.uris.forEach((uri) => rulesCache.remove(uri));
          await this.configHandler.reloadConfig("Codebase rule file deleted");
        }
      }
    });

    on("files/closed", async ({ data }) => {
      console.log("deleteChain called from files/closed");
      await NextEditProvider.getInstance().deleteChain();

      try {
        const fileUris = await this.ide.getOpenFiles();
        if (fileUris) {
          const filepaths = fileUris.map((uri) => uri.toString());

          if (!prevFilepaths.filepaths.length) {
            prevFilepaths.filepaths = filepaths;
          }

          // If there is a removal, including if the number of tabs is the same (which can happen with temp tabs)
          if (filepaths.length <= prevFilepaths.filepaths.length) {
            // Remove files from cache that are no longer open (i.e. in the cache but not in the list of opened tabs)
            for (const [key, _] of openedFilesLruCache.entriesDescending()) {
              if (!filepaths.includes(key)) {
                openedFilesLruCache.delete(key);
              }
            }
          }
          prevFilepaths.filepaths = filepaths;
        }
      } catch (e) {
        console.error(
          `didChangeVisibleTextEditors: failed to update openedFilesLruCache`,
        );
      }

      if (data.uris) {
        this.messenger.send("didCloseFiles", {
          uris: data.uris,
        });
      }
    });

    on("files/opened", async ({ data: { uris } }) => {
      if (uris) {
        for (const filepath of uris) {
          try {
            const ignore = await shouldIgnore(filepath, this.ide);
            if (!ignore) {
              // Set the active file as most recently used (need to force recency update by deleting and re-adding)
              if (openedFilesLruCache.has(filepath)) {
                openedFilesLruCache.delete(filepath);
              }
              openedFilesLruCache.set(filepath, filepath);
            }
          } catch (e) {
            console.error(
              `files/opened: failed to update openedFiles cache for ${filepath}`,
            );
          }
        }
      }
    });

    on("files/smallEdit", async ({ data }) => {
      const EDIT_AGGREGATION_OPTIONS = {
        deltaT: 1.0,
        deltaL: 5,
        maxEdits: 500,
        maxDuration: 120.0,
        contextSize: 5,
      };

      EditAggregator.getInstance(
        EDIT_AGGREGATION_OPTIONS,
        (
          beforeAfterdiff: BeforeAfterDiff,
          cursorPosBeforeEdit: Position,
          cursorPosAfterPrevEdit: Position,
        ) => {
          void processSmallEdit(
            beforeAfterdiff,
            cursorPosBeforeEdit,
            cursorPosAfterPrevEdit,
            data.configHandler,
            data.getDefsFromLspFunction,
            this.ide,
          );
        },
      );

      const workspaceDir =
        data.actions.length > 0 ? data.actions[0].workspaceDir : undefined;

      // Store the latest context data
      const instance = EditAggregator.getInstance();
      (instance as any).latestContextData = {
        configHandler: data.configHandler,
        getDefsFromLspFunction: data.getDefsFromLspFunction,
        recentlyEditedRanges: data.recentlyEditedRanges,
        recentlyVisitedRanges: data.recentlyVisitedRanges,
        workspaceDir: workspaceDir,
      };

      // queueMicrotask prevents blocking the UI thread during typing
      queueMicrotask(() => {
        void EditAggregator.getInstance().processEdits(data.actions);
      });
    });

    // Docs, etc. indexing
    on("indexing/reindex", async (msg) => {
      if (msg.data.type === "docs") {
        void this.docsService.reindexDoc(msg.data.id);
      }
    });
    on("indexing/abort", async (msg) => {
      if (msg.data.type === "docs") {
        this.docsService.abort(msg.data.id);
      }
    });
    on("indexing/setPaused", async (msg) => {
      if (msg.data.type === "docs") {
      }
    });
    on("docs/initStatuses", async (msg) => {
      void this.docsService.initStatuses();
    });
    on("docs/getDetails", async (msg) => {
      return await this.docsService.getDetails(msg.data.startUrl);
    });

    on("didChangeSelectedProfile", async (msg) => {
      if (msg.data.id) {
        await this.configHandler.setSelectedProfileId(msg.data.id);
      }
    });

    on("didChangeSelectedOrg", async (msg) => {
      if (msg.data.id) {
        await this.configHandler.setSelectedOrgId(
          msg.data.id,
          msg.data.profileId || undefined,
        );
      }
    });

    on("didChangeControlPlaneSessionInfo", async (msg) => {
      this.messenger.send("sessionUpdate", {
        sessionInfo: msg.data.sessionInfo,
      });
      await this.configHandler.updateControlPlaneSessionInfo(
        msg.data.sessionInfo,
      );
    });

    on("auth/getAuthUrl", async (msg) => {
      const url = await getAuthUrlForTokenPage(
        ideSettingsPromise,
        msg.data.useOnboarding,
      );
      return { url };
    });

    on("tools/call", async ({ data: { toolCall } }) =>
      this.handleToolCall(toolCall),
    );

    on("isItemTooBig", async ({ data: { item } }) => {
      return this.isItemTooBig(item);
    });

    // Process state handlers
    on("process/markAsBackgrounded", async ({ data: { toolCallId } }) => {
      markProcessAsBackgrounded(toolCallId);
    });

    on(
      "process/isBackgrounded",
      async ({ data: { toolCallId }, messageId }) => {
        const isBackgrounded = isProcessBackgrounded(toolCallId);
        return isBackgrounded; // Return true to indicate the message was handled successfully
      },
    );

    on("mdm/setLicenseKey", ({ data: { licenseKey } }) => {
      const isValid = setMdmLicenseKey(licenseKey);
      return isValid;
    });
  }

  private async handleToolCall(toolCall: ToolCall) {
    const { config } = await this.configHandler.loadConfig();
    if (!config) {
      throw new Error("Config not loaded");
    }

    const tool = config.tools.find(
      (t) => t.function.name === toolCall.function.name,
    );

    if (!tool) {
      throw new Error(`Tool ${toolCall.function.name} not found`);
    }

    if (!config.selectedModelByRole.chat) {
      throw new Error("No chat model selected");
    }

    // Define a callback for streaming output updates
    const onPartialOutput = (params: {
      toolCallId: string;
      contextItems: ContextItem[];
    }) => {
      this.messenger.send("toolCallPartialOutput", params);
    };

    const result = await callTool(tool, toolCall, {
      config,
      ide: this.ide,
      llm: config.selectedModelByRole.chat,
      fetch: (url, init) =>
        fetchwithRequestOptions(url, init, config.requestOptions),
      tool,
      toolCallId: toolCall.id,
      onPartialOutput,
      codeBaseIndexer: this.codeBaseIndexer,
    });

    return result;
  }

  private async isItemTooBig(item: ContextItemWithId) {
    const { config } = await this.configHandler.loadConfig();
    if (!config) {
      return false;
    }

    const llm = config?.selectedModelByRole.chat;
    if (!llm) {
      throw new Error("No chat model selected");
    }

    const tokens = countTokens(item.content, llm.model);

    if (tokens > llm.contextLength - llm.completionOptions!.maxTokens!) {
      return true;
    }

    return false;
  }

  private handleAddAutocompleteModel(
    msg: Message<{
      model: ModelDescription;
    }>,
  ) {
    const model = msg.data.model;
    editConfigFile(
      (config) => {
        return {
          ...config,
          tabAutocompleteModel: model,
        };
      },
      (config) => ({
        ...config,
        models: [
          ...(config.models ?? []),
          {
            name: model.title,
            provider: model.provider,
            model: model.model,
            apiKey: model.apiKey,
            roles: ["autocomplete"],
            apiBase: model.apiBase,
          },
        ],
      }),
    );
    void this.configHandler.reloadConfig("Autocomplete model added");
  }

  private async handleFilesChanged({
    data,
  }: Message<{
    uris?: string[];
  }>): Promise<void> {
    if (data?.uris?.length) {
      const diffCache = GitDiffCache.getInstance(getDiffFn(this.ide));
      diffCache.invalidate();
      walkDirCache.invalidate(); // safe approach for now - TODO - only invalidate on relevant changes
      for (const uri of data.uris) {
        const currentProfileUri =
          this.configHandler.currentProfile?.profileDescription.uri ?? "";

        if (URI.equal(uri, currentProfileUri)) {
          // Trigger a toast notification to provide UI feedback that config has been updated
          const showToast =
            this.globalContext.get("showConfigUpdateToast") ?? true;
          if (showToast) {
            const selection = await this.ide.showToast(
              "info",
              "Config updated",
              "Don't show again",
            );
            if (selection === "Don't show again") {
              this.globalContext.update("showConfigUpdateToast", false);
            }
          }
          await this.configHandler.reloadConfig(
            "Current profile config file updated",
          );
          continue;
        }

        if (
          uri.endsWith(".continuerc.json") ||
          uri.endsWith(".prompt") ||
          uri.endsWith(SYSTEM_PROMPT_DOT_FILE) ||
          (uri.includes(".continue") &&
            (uri.endsWith(".yaml") || uri.endsWith("yml"))) ||
          BLOCK_TYPES.some((blockType) =>
            uri.includes(`.continue/${blockType}`),
          )
        ) {
          await this.configHandler.reloadConfig(
            "Config-related file updated: continuerc, prompt, local block, etc",
          );
        } else if (uri.endsWith(RULES_MARKDOWN_FILENAME)) {
          try {
            const codebaseRulesCache = CodebaseRulesCache.getInstance();
            void codebaseRulesCache.update(this.ide, uri).then(() => {
              void this.configHandler.reloadConfig("Codebase rule update");
            });
          } catch (e) {
            console.error("Failed to update codebase rule", e);
          }
        } else if (
          uri.endsWith(".continueignore") ||
          uri.endsWith(".gitignore")
        ) {
          // Reindex the workspaces
          this.invoke("index/forceReIndex", {
            shouldClearIndexes: true,
          });
        } else {
          const { config } = await this.configHandler.loadConfig();
          if (config && !config.disableIndexing) {
            // Reindex the file
            const ignore = await shouldIgnore(uri, this.ide);
            if (!ignore) {
              await this.codeBaseIndexer.refreshCodebaseIndexFiles([uri]);
            }
          }
        }
      }
    }
  }

  private async handleListModels(msg: Message<{ title: string }>) {
    const { config } = await this.configHandler.loadConfig();
    if (!config) {
      return [];
    }

    const model =
      config.modelsByRole.chat.find(
        (model) => model.title === msg.data.title,
      ) ??
      config.modelsByRole.chat.find((model) =>
        model.title?.startsWith(msg.data.title),
      );

    try {
      if (model) {
        return await model.listModels();
      } else {
        if (msg.data.title === "Ollama") {
          const models = await new Ollama({ model: "" }).listModels();
          return models;
        } else {
          return undefined;
        }
      }
    } catch (e) {
      console.debug(`Error listing Ollama models: ${e}`);
      return undefined;
    }
  }

  private async handleCompleteOnboarding(
    msg: Message<CompleteOnboardingPayload>,
  ) {
    const { mode, provider, apiKey } = msg.data;

    let editConfigYamlCallback: (config: ConfigYaml) => ConfigYaml;

    switch (mode) {
      case OnboardingModes.LOCAL:
        editConfigYamlCallback = setupLocalConfig;
        break;

      case OnboardingModes.API_KEY:
        if (provider && apiKey) {
          editConfigYamlCallback = (config: ConfigYaml) =>
            setupProviderConfig(config, provider, apiKey);
        } else {
          editConfigYamlCallback = setupQuickstartConfig;
        }
        break;

      default:
        console.error(`Invalid mode: ${mode}`);
        editConfigYamlCallback = (config) => config;
    }

    editConfigFile((c) => c, editConfigYamlCallback);

    void this.configHandler.reloadConfig("Onboarding completed");
  }

  private getContextItems = async (
    msg: Message<{
      name: string;
      query: string;
      fullInput: string;
      selectedCode: RangeInFile[];
      isInAgentMode: boolean;
    }>,
  ) => {
    const { config } = await this.configHandler.loadConfig();
    if (!config) {
      return [];
    }

    const { name, query, fullInput, selectedCode } = msg.data;

    const llm = (await this.configHandler.loadConfig()).config
      ?.selectedModelByRole.chat;

    if (!llm) {
      throw new Error("No chat model selected");
    }

    const provider =
      config.contextProviders?.find(
        (provider) => provider.description.title === name,
      ) ??
      [
        // user doesn't need these in their config.json for the shortcuts to work
        // option+enter
        new CurrentFileContextProvider({}),
      ].find((provider) => provider.description.title === name);
    if (!provider) {
      return [];
    }

    try {
      void Telemetry.capture("context_provider_get_context_items", {
        name: provider.description.title,
      });

      const items = await provider.getContextItems(query, {
        config,
        llm,
        embeddingsProvider: config.selectedModelByRole.embed,
        fullInput,
        ide: this.ide,
        selectedCode,
        reranker: config.selectedModelByRole.rerank,
        fetch: (url, init) =>
          fetchwithRequestOptions(url, init, config.requestOptions),
        isInAgentMode: msg.data.isInAgentMode,
      });

      void Telemetry.capture(
        "useContextProvider",
        {
          name: provider.description.title,
        },
        true,
      );

      return items.map((item) => {
        const id: ContextItemId = {
          providerTitle: provider.description.title,
          itemId: uuidv4(),
        };

        return { ...item, id };
      });
    } catch (e) {
      let knownError = false;

      if (e instanceof Error) {
        // After removing transformers JS embeddings provider from jetbrains
        // Should no longer see this error
        // if (e.message.toLowerCase().includes("embeddings provider")) {
        //   knownError = true;
        //   const toastOption = "See Docs";
        //   void this.ide
        //     .showToast(
        //       "error",
        //       `Set up an embeddings model to use @${name}`,
        //       toastOption,
        //     )
        //     .then((userSelection) => {
        //       if (userSelection === toastOption) {
        //         void this.ide.openUrl(
        //           "https://docs.continue.dev/customize/model-roles/embeddings",
        //         );
        //       }
        //     });
        // }
      }
      if (!knownError) {
        void this.ide.showToast(
          "error",
          `Error getting context items from ${name}: ${e}`,
        );
      }
      return [];
    }
  };
}<|MERGE_RESOLUTION|>--- conflicted
+++ resolved
@@ -603,11 +603,7 @@
       const outcome = await this.nextEditProvider.provideInlineCompletionItems(
         msg.data,
         undefined,
-<<<<<<< HEAD
-        false,
-=======
         { withChain: false },
->>>>>>> db436228
       );
       return outcome ? [outcome.completion, outcome.originalEditableRange] : [];
     });
