import Parser from "web-tree-sitter";
import { GetGhTokenArgs } from "./protocol/ide";

declare global {
  interface Window {
    ide?: "vscode";
    windowId: string;
    serverUrl: string;
    vscMachineId: string;
    vscMediaUrl: string;
    fullColorTheme?: {
      rules?: {
        token?: string;
        foreground?: string;
      }[];
    };
    colorThemeName?: string;
    workspacePaths?: string[];
    postIntellijMessage?: (
      messageType: string,
      data: any,
      messageIde: string,
    ) => void;
  }
}

export interface ChunkWithoutID {
  content: string;
  startLine: number;
  endLine: number;
  signature?: string;
  otherMetadata?: { [key: string]: any };
}

export interface Chunk extends ChunkWithoutID {
  digest: string;
  filepath: string;
  index: number; // Index of the chunk in the document at filepath
}

export interface IndexingProgressUpdate {
  progress: number;
  desc: string;
  shouldClearIndexes?: boolean;
  status:
    | "loading"
    | "indexing"
    | "done"
    | "failed"
    | "paused"
    | "disabled"
    | "cancelled";
  debugInfo?: string;
}

// This is more or less a V2 of IndexingProgressUpdate for docs etc.
export interface IndexingStatus {
  id: string;
  type: "docs";
  progress: number;
  description: string;
  status: "indexing" | "complete" | "paused" | "failed" | "aborted" | "pending";
  embeddingsProviderId: string;
  isReindexing?: boolean;
  debugInfo?: string;
  title: string;
  icon?: string;
  url?: string;
}

export type PromptTemplateFunction = (
  history: ChatMessage[],
  otherData: Record<string, string>,
) => string | ChatMessage[];

export type PromptTemplate = string | PromptTemplateFunction;

export interface ILLM extends LLMOptions {
  get providerName(): string;

  uniqueId: string;
  model: string;

  title?: string;
  systemMessage?: string;
  contextLength: number;
  maxStopWords?: number;
  completionOptions: CompletionOptions;
  requestOptions?: RequestOptions;
  promptTemplates?: Record<string, PromptTemplate>;
  templateMessages?: (messages: ChatMessage[]) => string;
  writeLog?: (str: string) => Promise<void>;
  llmRequestHook?: (model: string, prompt: string) => any;
  apiKey?: string;
  apiBase?: string;
  cacheBehavior?: CacheBehavior;

  deployment?: string;
  apiVersion?: string;
  apiType?: string;
  region?: string;
  projectId?: string;

  // Embedding options
  embeddingId: string;
  maxEmbeddingChunkSize: number;
  maxEmbeddingBatchSize: number;

  complete(
    prompt: string,
    signal: AbortSignal,
    options?: LLMFullCompletionOptions,
  ): Promise<string>;

  streamComplete(
    prompt: string,
    signal: AbortSignal,
    options?: LLMFullCompletionOptions,
  ): AsyncGenerator<string, PromptLog>;

  streamFim(
    prefix: string,
    suffix: string,
    signal: AbortSignal,
    options?: LLMFullCompletionOptions,
  ): AsyncGenerator<string, PromptLog>;

  streamChat(
    messages: ChatMessage[],
    signal: AbortSignal,
    options?: LLMFullCompletionOptions,
  ): AsyncGenerator<ChatMessage, PromptLog>;

  chat(
    messages: ChatMessage[],
    signal: AbortSignal,
    options?: LLMFullCompletionOptions,
  ): Promise<ChatMessage>;

  embed(chunks: string[]): Promise<number[][]>;

  rerank(query: string, chunks: Chunk[]): Promise<number[]>;

  countTokens(text: string): number;

  supportsImages(): boolean;

  supportsCompletions(): boolean;

  supportsPrefill(): boolean;

  supportsFim(): boolean;

  listModels(): Promise<string[]>;

  renderPromptTemplate(
    template: PromptTemplate,
    history: ChatMessage[],
    otherData: Record<string, string>,
    canPutWordsInModelsMouth?: boolean,
  ): string | ChatMessage[];
}

export type ContextProviderType = "normal" | "query" | "submenu";

export interface ContextProviderDescription {
  title: ContextProviderName;
  displayTitle: string;
  description: string;
  renderInlineAs?: string;
  type: ContextProviderType;
  dependsOnIndexing?: boolean;
}

export type FetchFunction = (url: string | URL, init?: any) => Promise<any>;

export interface ContextProviderExtras {
  config: ContinueConfig;
  fullInput: string;
  embeddingsProvider: ILLM;
  reranker: ILLM | undefined;
  llm: ILLM;
  ide: IDE;
  selectedCode: RangeInFile[];
  fetch: FetchFunction;
}

export interface LoadSubmenuItemsArgs {
  config: ContinueConfig;
  ide: IDE;
  fetch: FetchFunction;
}

export interface CustomContextProvider {
  title: string;
  displayTitle?: string;
  description?: string;
  renderInlineAs?: string;
  type?: ContextProviderType;

  getContextItems(
    query: string,
    extras: ContextProviderExtras,
  ): Promise<ContextItem[]>;

  loadSubmenuItems?: (
    args: LoadSubmenuItemsArgs,
  ) => Promise<ContextSubmenuItem[]>;
}

export interface ContextSubmenuItem {
  id: string;
  title: string;
  description: string;
  icon?: string;
  metadata?: any;
}

export interface ContextSubmenuItemWithProvider extends ContextSubmenuItem {
  providerTitle: string;
}

export interface SiteIndexingConfig {
  title: string;
  startUrl: string;
  rootUrl?: string;
  maxDepth?: number;
  faviconUrl?: string;
}

export interface SiteIndexingConfig {
  startUrl: string;
  rootUrl?: string;
  title: string;
  maxDepth?: number;
}

export interface IContextProvider {
  get description(): ContextProviderDescription;

  getContextItems(
    query: string,
    extras: ContextProviderExtras,
  ): Promise<ContextItem[]>;

  loadSubmenuItems(args: LoadSubmenuItemsArgs): Promise<ContextSubmenuItem[]>;
}

export interface Checkpoint {
  [filepath: string]: string;
}

export interface Session {
  sessionId: string;
  title: string;
  workspaceDirectory: string;
  history: ChatHistoryItem[];
}

export interface SessionMetadata {
  sessionId: string;
  title: string;
  dateCreated: string;
  workspaceDirectory: string;
}

export interface RangeInFile {
  filepath: string;
  range: Range;
}

export interface Location {
  filepath: string;
  position: Position;
}

export interface FileWithContents {
  filepath: string;
  contents: string;
}

export interface Range {
  start: Position;
  end: Position;
}

export interface Position {
  line: number;
  character: number;
}

export interface FileEdit {
  filepath: string;
  range: Range;
  replacement: string;
}

export interface ContinueError {
  title: string;
  message: string;
}

export interface CompletionOptions extends BaseCompletionOptions {
  model: string;
}

export type ChatMessageRole = "user" | "assistant" | "system" | "tool";

export interface MessagePart {
  type: "text" | "imageUrl";
  text?: string;
  imageUrl?: { url: string };
}

export type MessageContent = string | MessagePart[];

export interface ToolCall {
  id: string;
  type: "function";
  function: {
    name: string;
    arguments: string;
  };
}

export interface ToolCallDelta {
  id?: string;
  type?: "function";
  function?: {
    name?: string;
    arguments?: string;
  };
}

export interface ToolResultChatMessage {
  role: "tool";
  content: string;
  toolCallId: string;
}

export interface UserChatMessage {
  role: "user";
  content: MessageContent;
}

export interface AssistantChatMessage {
  role: "assistant";
  content: MessageContent;
  toolCalls?: ToolCallDelta[];
}

export interface SystemChatMessage {
  role: "system";
  content: string;
}

export type ChatMessage =
  | UserChatMessage
  | AssistantChatMessage
  | SystemChatMessage
  | ToolResultChatMessage;

export interface ContextItemId {
  providerTitle: string;
  itemId: string;
}

export type ContextItemUriTypes = "file" | "url";

export interface ContextItemUri {
  type: ContextItemUriTypes;
  value: string;
}

export interface ContextItem {
  content: string;
  name: string;
  description: string;
  editing?: boolean;
  editable?: boolean;
  icon?: string;
  uri?: ContextItemUri;
  hidden?: boolean;
}

export interface ContextItemWithId extends ContextItem {
  id: ContextItemId;
}

export interface InputModifiers {
  useCodebase: boolean;
  noContext: boolean;
}

export interface SymbolWithRange extends RangeInFile {
  name: string;
  type: Parser.SyntaxNode["type"];
  content: string;
}

export type FileSymbolMap = Record<string, SymbolWithRange[]>;

export interface PromptLog {
  modelTitle: string;
  completionOptions: CompletionOptions;
  prompt: string;
  completion: string;
}

export type MessageModes = "chat" | "edit";

export type ToolStatus =
  | "generating"
  | "generated"
  | "calling"
  | "done"
  | "canceled";

// Will exist only on "assistant" messages with tool calls
interface ToolCallState {
  toolCallId: string;
  toolCall: ToolCall;
  status: ToolStatus;
  parsedArgs: any;
  output?: ContextItem[];
}

export interface ChatHistoryItem {
  message: ChatMessage;
  contextItems: ContextItemWithId[];
  editorState?: any;
  modifiers?: InputModifiers;
  promptLogs?: PromptLog[];
  toolCallState?: ToolCallState;
  isGatheringContext?: boolean;
  checkpoint?: Checkpoint;
  isBeforeCheckpoint?: boolean;
}

export interface LLMFullCompletionOptions extends BaseCompletionOptions {
  log?: boolean;
  model?: string;
}

export type ToastType = "info" | "error" | "warning";

export interface LLMOptions {
  model: string;

  title?: string;
  uniqueId?: string;
  systemMessage?: string;
  contextLength?: number;
  maxStopWords?: number;
  completionOptions?: CompletionOptions;
  requestOptions?: RequestOptions;
  template?: TemplateType;
  promptTemplates?: Record<string, PromptTemplate>;
  templateMessages?: (messages: ChatMessage[]) => string;
  writeLog?: (str: string) => Promise<void>;
  llmRequestHook?: (model: string, prompt: string) => any;
  apiKey?: string;
  aiGatewaySlug?: string;
  apiBase?: string;
  cacheBehavior?: CacheBehavior;

  useLegacyCompletionsEndpoint?: boolean;

  // Embedding options
  embeddingId?: string;
  maxEmbeddingChunkSize?: number;
  maxEmbeddingBatchSize?: number;

  // Cloudflare options
  accountId?: string;

  // Azure options
  deployment?: string;
  apiVersion?: string;
  apiType?: string;

  // AWS options
  profile?: string;
  modelArn?: string;

  // AWS and GCP Options
  region?: string;

  // GCP Options
  capabilities?: ModelCapability;

  // GCP and Watsonx Options
  projectId?: string;

  // IBM watsonx Options
  deploymentId?: string;
}

type RequireAtLeastOne<T, Keys extends keyof T = keyof T> = Pick<
  T,
  Exclude<keyof T, Keys>
> &
  {
    [K in Keys]-?: Required<Pick<T, K>> & Partial<Pick<T, Exclude<Keys, K>>>;
  }[Keys];

export interface CustomLLMWithOptionals {
  options: LLMOptions;
  streamCompletion?: (
    prompt: string,
    signal: AbortSignal,
    options: CompletionOptions,
    fetch: (input: RequestInfo | URL, init?: RequestInit) => Promise<Response>,
  ) => AsyncGenerator<string>;
  streamChat?: (
    messages: ChatMessage[],
    signal: AbortSignal,
    options: CompletionOptions,
    fetch: (input: RequestInfo | URL, init?: RequestInit) => Promise<Response>,
  ) => AsyncGenerator<string>;
  listModels?: (
    fetch: (input: RequestInfo | URL, init?: RequestInit) => Promise<Response>,
  ) => Promise<string[]>;
}

/**
 * The LLM interface requires you to specify either `streamCompletion` or `streamChat` (or both).
 */
export type CustomLLM = RequireAtLeastOne<
  CustomLLMWithOptionals,
  "streamCompletion" | "streamChat"
>;

// IDE

export type DiffLineType = "new" | "old" | "same";

export interface DiffLine {
  type: DiffLineType;
  line: string;
}

export interface Problem {
  filepath: string;
  range: Range;
  message: string;
}

export interface Thread {
  name: string;
  id: number;
}

export type IdeType = "vscode" | "jetbrains";

export interface IdeInfo {
  ideType: IdeType;
  name: string;
  version: string;
  remoteName: string;
  extensionVersion: string;
}

export interface BranchAndDir {
  branch: string;
  directory: string;
}

export interface IndexTag extends BranchAndDir {
  artifactId: string;
}

export enum FileType {
  Unkown = 0,
  File = 1,
  Directory = 2,
  SymbolicLink = 64,
}

export interface IdeSettings {
  remoteConfigServerUrl: string | undefined;
  remoteConfigSyncPeriod: number;
  userToken: string;
  enableControlServerBeta: boolean;
  pauseCodebaseIndexOnStart: boolean;
  enableDebugLogs: boolean;
}

export interface FileStats {
  size: number;
  lastModified: number;
}

/** Map of file name to stats */
export type FileStatsMap = {
  [path: string]: FileStats;
};

export interface IDE {
  getIdeInfo(): Promise<IdeInfo>;

  getIdeSettings(): Promise<IdeSettings>;

  getDiff(includeUnstaged: boolean): Promise<string[]>;

  getClipboardContent(): Promise<{ text: string; copiedAt: string }>;

  isTelemetryEnabled(): Promise<boolean>;

  getUniqueId(): Promise<string>;

  getTerminalContents(): Promise<string>;

  getDebugLocals(threadIndex: number): Promise<string>;

  getTopLevelCallStackSources(
    threadIndex: number,
    stackDepth: number,
  ): Promise<string[]>;

  getAvailableThreads(): Promise<Thread[]>;

  getWorkspaceDirs(): Promise<string[]>;

  getWorkspaceConfigs(): Promise<ContinueRcJson[]>;

  fileExists(fileUri: string): Promise<boolean>;

  writeFile(path: string, contents: string): Promise<void>;

  showVirtualFile(title: string, contents: string): Promise<void>;

  openFile(path: string): Promise<void>;

  openUrl(url: string): Promise<void>;

  runCommand(command: string, options?: TerminalOptions): Promise<void>;

  saveFile(fileUri: string): Promise<void>;

  readFile(fileUri: string): Promise<string>;

  readRangeInFile(fileUri: string, range: Range): Promise<string>;

  showLines(fileUri: string, startLine: number, endLine: number): Promise<void>;

  getOpenFiles(): Promise<string[]>;

  getCurrentFile(): Promise<
    | undefined
    | {
        isUntitled: boolean;
        path: string;
        contents: string;
      }
  >;

  getPinnedFiles(): Promise<string[]>;

  getSearchResults(query: string): Promise<string>;

  subprocess(command: string, cwd?: string): Promise<[string, string]>;

  getProblems(fileUri?: string | undefined): Promise<Problem[]>;

  getBranch(dir: string): Promise<string>;

  getTags(artifactId: string): Promise<IndexTag[]>;

  getRepoName(dir: string): Promise<string | undefined>;

  showToast(
    type: ToastType,
    message: string,
    ...otherParams: any[]
  ): Promise<any>;

  getGitRootPath(dir: string): Promise<string | undefined>;

  listDir(dir: string): Promise<[string, FileType][]>;

  getFileStats(files: string[]): Promise<FileStatsMap>;

  getGitHubAuthToken(args: GetGhTokenArgs): Promise<string | undefined>;

  // LSP
  gotoDefinition(location: Location): Promise<RangeInFile[]>;

  // Callbacks
  onDidChangeActiveTextEditor(callback: (fileUri: string) => void): void;
}

// Slash Commands

export interface ContinueSDK {
  ide: IDE;
  llm: ILLM;
  addContextItem: (item: ContextItemWithId) => void;
  history: ChatMessage[];
  input: string;
  params?: { [key: string]: any } | undefined;
  contextItems: ContextItemWithId[];
  selectedCode: RangeInFile[];
  config: ContinueConfig;
  fetch: FetchFunction;
}

export interface SlashCommand {
  name: string;
  description: string;
  params?: { [key: string]: any };
  run: (sdk: ContinueSDK) => AsyncGenerator<string | undefined>;
}

// Config

export type StepName =
  | "AnswerQuestionChroma"
  | "GenerateShellCommandStep"
  | "EditHighlightedCodeStep"
  | "ShareSessionStep"
  | "CommentCodeStep"
  | "ClearHistoryStep"
  | "StackOverflowStep"
  | "OpenConfigStep"
  | "GenerateShellCommandStep"
  | "DraftIssueStep";

export type ContextProviderName =
  | "diff"
  | "terminal"
  | "debugger"
  | "open"
  | "google"
  | "search"
  | "tree"
  | "http"
  | "codebase"
  | "problems"
  | "folder"
  | "jira"
  | "postgres"
  | "database"
  | "code"
  | "docs"
  | "gitlab-mr"
  | "os"
  | "currentFile"
  | "greptile"
  | "outline"
  | "continue-proxy"
  | "highlights"
  | "file"
  | "issue"
  | "repo-map"
  | "url"
<<<<<<< HEAD
  | "commit"
=======
  | "web"
  | "discord"
>>>>>>> e9f16ad1
  | "clipboard"
  | string;

export type TemplateType =
  | "llama2"
  | "alpaca"
  | "zephyr"
  | "phi2"
  | "phind"
  | "anthropic"
  | "chatml"
  | "none"
  | "openchat"
  | "deepseek"
  | "xwin-coder"
  | "neural-chat"
  | "codellama-70b"
  | "llava"
  | "gemma"
  | "granite"
  | "llama3";

export interface RequestOptions {
  timeout?: number;
  verifySsl?: boolean;
  caBundlePath?: string | string[];
  proxy?: string;
  headers?: { [key: string]: string };
  extraBodyProperties?: { [key: string]: any };
  noProxy?: string[];
  clientCertificate?: ClientCertificateOptions;
}

export interface CacheBehavior {
  cacheSystemMessage?: boolean;
  cacheConversation?: boolean;
}

export interface ClientCertificateOptions {
  cert: string;
  key: string;
  passphrase?: string;
}

export interface StepWithParams {
  name: StepName;
  params: { [key: string]: any };
}

export interface ContextProviderWithParams {
  name: ContextProviderName;
  params: { [key: string]: any };
}

export interface SlashCommandDescription {
  name: string;
  description: string;
  params?: { [key: string]: any };
}

export interface CustomCommand {
  name: string;
  prompt: string;
  description: string;
}

export interface Prediction {
  type: "content";
  content:
    | string
    | {
        type: "text";
        text: string;
      }[];
}

export interface ToolExtras {
  ide: IDE;
  llm: ILLM;
  fetch: FetchFunction;
}

export interface Tool {
  type: "function";
  function: {
    name: string;
    description?: string;
    parameters?: Record<string, any>;
    strict?: boolean | null;
  };

  displayTitle: string;
  wouldLikeTo: string;
  readonly: boolean;
  uri?: string;
}

export interface BaseCompletionOptions {
  temperature?: number;
  topP?: number;
  topK?: number;
  minP?: number;
  presencePenalty?: number;
  frequencyPenalty?: number;
  mirostat?: number;
  stop?: string[];
  maxTokens?: number;
  numThreads?: number;
  useMmap?: boolean;
  keepAlive?: number;
  raw?: boolean;
  stream?: boolean;
  prediction?: Prediction;
  tools?: Tool[];
}

export interface ModelCapability {
  uploadImage?: boolean;
}

export interface ModelDescription {
  title: string;
  provider: string;
  model: string;
  apiKey?: string;
  apiBase?: string;
  contextLength?: number;
  maxStopWords?: number;
  template?: TemplateType;
  completionOptions?: BaseCompletionOptions;
  systemMessage?: string;
  requestOptions?: RequestOptions;
  promptTemplates?: { [key: string]: string };
  capabilities?: ModelCapability;
  cacheBehavior?: CacheBehavior;
}

export interface EmbedOptions {
  apiBase?: string;
  apiKey?: string;
  model?: string;
  deployment?: string;
  apiType?: string;
  apiVersion?: string;
  requestOptions?: RequestOptions;
  maxChunkSize?: number;
  maxBatchSize?: number;
  // AWS options
  profile?: string;

  // AWS and GCP Options
  region?: string;

  // GCP and Watsonx Options
  projectId?: string;
}

export interface EmbeddingsProviderDescription extends EmbedOptions {
  provider: string;
}

export interface RerankerDescription {
  name: string;
  params?: { [key: string]: any };
}

export interface TabAutocompleteOptions {
  disable: boolean;
  useFileSuffix: boolean;
  maxPromptTokens: number;
  debounceDelay: number;
  maxSuffixPercentage: number;
  prefixPercentage: number;
  transform?: boolean;
  template?: string;
  multilineCompletions: "always" | "never" | "auto";
  slidingWindowPrefixPercentage: number;
  slidingWindowSize: number;
  useCache: boolean;
  onlyMyCode: boolean;
  useRecentlyEdited: boolean;
  disableInFiles?: string[];
  useImports?: boolean;
  showWhateverWeHaveAtXMs?: number;
}

export interface StdioOptions {
  type: "stdio";
  command: string;
  args: string[];
  env?: Record<string, string>;
}

export interface WebSocketOptions {
  type: "websocket";
  url: string;
}

export interface SSEOptions {
  type: "sse";
  url: string;
}

export type TransportOptions = StdioOptions | WebSocketOptions | SSEOptions;

export interface MCPOptions {
  transport: TransportOptions;
}

export interface ContinueUIConfig {
  codeBlockToolbarPosition?: "top" | "bottom";
  fontSize?: number;
  displayRawMarkdown?: boolean;
  showChatScrollbar?: boolean;
  getChatTitles?: boolean;
  codeWrap?: boolean;
}

export interface ContextMenuConfig {
  comment?: string;
  docstring?: string;
  fix?: string;
  optimize?: string;
  fixGrammar?: string;
}

export interface ModelRoles {
  inlineEdit?: string;
  applyCodeBlock?: string;
  repoMapFileSelection?: string;
}

export type EditStatus =
  | "not-started"
  | "streaming"
  | "accepting"
  | "accepting:full-diff"
  | "done";

export type ApplyStateStatus =
  | "streaming" // Changes are being applied to the file
  | "done" // All changes have been applied, awaiting user to accept/reject
  | "closed"; // All changes have been applied. Note that for new files, we immediately set the status to "closed"

export interface ApplyState {
  streamId: string;
  status?: ApplyStateStatus;
  numDiffs?: number;
  filepath?: string;
  fileContent?: string;
}

export interface RangeInFileWithContents {
  filepath: string;
  range: {
    start: { line: number; character: number };
    end: { line: number; character: number };
  };
  contents: string;
}

export type CodeToEdit = RangeInFileWithContents | FileWithContents;

/**
 * Represents the configuration for a quick action in the Code Lens.
 * Quick actions are custom commands that can be added to function and class declarations.
 */
export interface QuickActionConfig {
  /**
   * The title of the quick action that will display in the Code Lens.
   */
  title: string;

  /**
   * The prompt that will be sent to the model when the quick action is invoked,
   * with the function or class body concatenated.
   */
  prompt: string;

  /**
   * If `true`, the result of the quick action will be sent to the chat panel.
   * If `false`, the streamed result will be inserted into the document.
   *
   * Defaults to `false`.
   */
  sendToChat: boolean;
}

export type DefaultContextProvider = ContextProviderWithParams & {
  query?: string;
};

export interface ExperimentalConfig {
  contextMenuPrompts?: ContextMenuConfig;
  modelRoles?: ModelRoles;
  defaultContext?: DefaultContextProvider[];
  promptPath?: string;

  /**
   * Quick actions are a way to add custom commands to the Code Lens of
   * function and class declarations.
   */
  quickActions?: QuickActionConfig[];

  /**
   * Automatically read LLM chat responses aloud using system TTS models
   */
  readResponseTTS?: boolean;

  /**
   * If set to true, we will attempt to pull down and install an instance of Chromium
   * that is compatible with the current version of Puppeteer.
   * This is needed to crawl a large number of documentation sites that are dynamically rendered.
   */
  useChromiumForDocsCrawling?: boolean;
  modelContextProtocolServers?: MCPOptions[];
}

export interface AnalyticsConfig {
  type: string;
  url?: string;
  clientKey?: string;
}

// config.json
export interface SerializedContinueConfig {
  env?: string[];
  allowAnonymousTelemetry?: boolean;
  models: ModelDescription[];
  systemMessage?: string;
  completionOptions?: BaseCompletionOptions;
  requestOptions?: RequestOptions;
  slashCommands?: SlashCommandDescription[];
  customCommands?: CustomCommand[];
  contextProviders?: ContextProviderWithParams[];
  disableIndexing?: boolean;
  disableSessionTitles?: boolean;
  userToken?: string;
  embeddingsProvider?: EmbeddingsProviderDescription;
  tabAutocompleteModel?: ModelDescription | ModelDescription[];
  tabAutocompleteOptions?: Partial<TabAutocompleteOptions>;
  ui?: ContinueUIConfig;
  reranker?: RerankerDescription;
  experimental?: ExperimentalConfig;
  analytics?: AnalyticsConfig;
  docs?: SiteIndexingConfig[];
}

export type ConfigMergeType = "merge" | "overwrite";

export type ContinueRcJson = Partial<SerializedContinueConfig> & {
  mergeBehavior: ConfigMergeType;
};

// config.ts - give users simplified interfaces
export interface Config {
  /** If set to true, Continue will collect anonymous usage data to improve the product. If set to false, we will collect nothing. Read here to learn more: https://docs.continue.dev/telemetry */
  allowAnonymousTelemetry?: boolean;
  /** Each entry in this array will originally be a ModelDescription, the same object from your config.json, but you may add CustomLLMs.
   * A CustomLLM requires you only to define an AsyncGenerator that calls the LLM and yields string updates. You can choose to define either `streamCompletion` or `streamChat` (or both).
   * Continue will do the rest of the work to construct prompt templates, handle context items, prune context, etc.
   */
  models: (CustomLLM | ModelDescription)[];
  /** A system message to be followed by all of your models */
  systemMessage?: string;
  /** The default completion options for all models */
  completionOptions?: BaseCompletionOptions;
  /** Request options that will be applied to all models and context providers */
  requestOptions?: RequestOptions;
  /** The list of slash commands that will be available in the sidebar */
  slashCommands?: SlashCommand[];
  /** Each entry in this array will originally be a ContextProviderWithParams, the same object from your config.json, but you may add CustomContextProviders.
   * A CustomContextProvider requires you only to define a title and getContextItems function. When you type '@title <query>', Continue will call `getContextItems(query)`.
   */
  contextProviders?: (CustomContextProvider | ContextProviderWithParams)[];
  /** If set to true, Continue will not index your codebase for retrieval */
  disableIndexing?: boolean;
  /** If set to true, Continue will not make extra requests to the LLM to generate a summary title of each session. */
  disableSessionTitles?: boolean;
  /** An optional token to identify a user. Not used by Continue unless you write custom coniguration that requires such a token */
  userToken?: string;
  /** The provider used to calculate embeddings. If left empty, Continue will use transformers.js to calculate the embeddings with all-MiniLM-L6-v2 */
  embeddingsProvider?: EmbeddingsProviderDescription | ILLM;
  /** The model that Continue will use for tab autocompletions. */
  tabAutocompleteModel?:
    | CustomLLM
    | ModelDescription
    | (CustomLLM | ModelDescription)[];
  /** Options for tab autocomplete */
  tabAutocompleteOptions?: Partial<TabAutocompleteOptions>;
  /** UI styles customization */
  ui?: ContinueUIConfig;
  /** Options for the reranker */
  reranker?: RerankerDescription | ILLM;
  /** Experimental configuration */
  experimental?: ExperimentalConfig;
  /** Analytics configuration */
  analytics?: AnalyticsConfig;
}

// in the actual Continue source code
export interface ContinueConfig {
  allowAnonymousTelemetry?: boolean;
  models: ILLM[];
  systemMessage?: string;
  completionOptions?: BaseCompletionOptions;
  requestOptions?: RequestOptions;
  slashCommands?: SlashCommand[];
  contextProviders?: IContextProvider[];
  disableSessionTitles?: boolean;
  disableIndexing?: boolean;
  userToken?: string;
  embeddingsProvider: ILLM;
  tabAutocompleteModels?: ILLM[];
  tabAutocompleteOptions?: Partial<TabAutocompleteOptions>;
  ui?: ContinueUIConfig;
  reranker?: ILLM;
  experimental?: ExperimentalConfig;
  analytics?: AnalyticsConfig;
  docs?: SiteIndexingConfig[];
  tools: Tool[];
}

export interface BrowserSerializedContinueConfig {
  allowAnonymousTelemetry?: boolean;
  models: ModelDescription[];
  systemMessage?: string;
  completionOptions?: BaseCompletionOptions;
  requestOptions?: RequestOptions;
  slashCommands?: SlashCommandDescription[];
  contextProviders?: ContextProviderDescription[];
  disableIndexing?: boolean;
  disableSessionTitles?: boolean;
  userToken?: string;
  embeddingsProvider?: string;
  ui?: ContinueUIConfig;
  reranker?: RerankerDescription;
  experimental?: ExperimentalConfig;
  analytics?: AnalyticsConfig;
  docs?: SiteIndexingConfig[];
  tools: Tool[];
}

// DOCS SUGGESTIONS AND PACKAGE INFO
export interface FilePathAndName {
  path: string;
  name: string;
}

export interface PackageFilePathAndName extends FilePathAndName {
  packageRegistry: string; // e.g. npm, pypi
}

export type ParsedPackageInfo = {
  name: string;
  packageFile: PackageFilePathAndName;
  language: string;
  version: string;
};

export type PackageDetails = {
  docsLink?: string;
  docsLinkWarning?: string;
  title?: string;
  description?: string;
  repo?: string;
  license?: string;
};

export type PackageDetailsSuccess = PackageDetails & {
  docsLink: string;
};

export type PackageDocsResult = {
  packageInfo: ParsedPackageInfo;
} & (
  | { error: string; details?: never }
  | { details: PackageDetailsSuccess; error?: never }
  );

export interface TerminalOptions {
  reuseTerminal?: boolean,
  terminalName?: string,
}<|MERGE_RESOLUTION|>--- conflicted
+++ resolved
@@ -754,12 +754,9 @@
   | "issue"
   | "repo-map"
   | "url"
-<<<<<<< HEAD
   | "commit"
-=======
   | "web"
   | "discord"
->>>>>>> e9f16ad1
   | "clipboard"
   | string;
 
