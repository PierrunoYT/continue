<<<<<<< HEAD
import type { ModelProvider } from "../..";
import LlamaCpp from "./LlamaCpp";
=======
import { ModelProvider } from "../../index.js";
import LlamaCpp from "./LlamaCpp.js";
>>>>>>> e877f8ab

class Llamafile extends LlamaCpp {
  static providerName: ModelProvider = "llamafile";
}

export default Llamafile;<|MERGE_RESOLUTION|>--- conflicted
+++ resolved
@@ -1,10 +1,5 @@
-<<<<<<< HEAD
-import type { ModelProvider } from "../..";
-import LlamaCpp from "./LlamaCpp";
-=======
 import { ModelProvider } from "../../index.js";
 import LlamaCpp from "./LlamaCpp.js";
->>>>>>> e877f8ab
 
 class Llamafile extends LlamaCpp {
   static providerName: ModelProvider = "llamafile";
