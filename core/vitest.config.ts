import { defineConfig } from "vitest/config";

export default defineConfig({
  test: {
    testTransformMode: {
      web: ["/.[jt]s?$/"],
      ssr: ["/.[jt]s?$/"],
    },
    globalSetup: "./test/vitest.global-setup.ts",
    setupFiles: "./test/vitest.setup.ts",
    fileParallelism: false,
<<<<<<< HEAD
    include: [
      "**/*.vitest.ts",
      "config/yaml/LocalPlatformClient.test.ts",
      "autocomplete/**/*.test.ts",
      "commands/**/*.test.ts",
      "control-plane/**/*.test.ts",
      "data/**/*.test.ts",
      "diff/**/*.test.ts",
    ],
=======
    include: ["**/*.vitest.ts"],
>>>>>>> 43405bce
  },
});<|MERGE_RESOLUTION|>--- conflicted
+++ resolved
@@ -9,18 +9,6 @@
     globalSetup: "./test/vitest.global-setup.ts",
     setupFiles: "./test/vitest.setup.ts",
     fileParallelism: false,
-<<<<<<< HEAD
-    include: [
-      "**/*.vitest.ts",
-      "config/yaml/LocalPlatformClient.test.ts",
-      "autocomplete/**/*.test.ts",
-      "commands/**/*.test.ts",
-      "control-plane/**/*.test.ts",
-      "data/**/*.test.ts",
-      "diff/**/*.test.ts",
-    ],
-=======
     include: ["**/*.vitest.ts"],
->>>>>>> 43405bce
   },
 });