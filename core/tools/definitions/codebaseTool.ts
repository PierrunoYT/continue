import { Tool } from "../..";
import { BUILT_IN_GROUP_NAME, BuiltInToolNames } from "../builtIn";
import { createSystemMessageExampleCall } from "../systemMessageTools/buildToolsSystemMessage";

export const codebaseTool: Tool = {
  type: "function",
  displayTitle: "Codebase Search",
  wouldLikeTo: "search the codebase for: {{{ query }}}",
  isCurrently: "searching the codebase for: {{{ query }}}",
  hasAlready: "searched the codebase for: {{{ query }}}",
  readonly: true,
  isInstant: false,
  group: BUILT_IN_GROUP_NAME,
  function: {
    name: BuiltInToolNames.CodebaseTool,
    description:
      "Use this tool to semantically search through the codebase and retrieve relevant code snippets based on a natural language query. This helps find relevant code context for understanding or working with the codebase.",
    parameters: {
      type: "object",
      required: ["query"],
      properties: {
        query: {
          type: "string",
          description:
            "Natural language description of what you're looking for in the codebase (e.g., 'authentication logic', 'database connection setup', 'error handling')",
        },
      },
    },
  },
<<<<<<< HEAD
  defaultToolPolicy: "allowedWithPermission",
=======
  systemMessageDescription: createSystemMessageExampleCall(
    BuiltInToolNames.CodebaseTool,
    `To search the codebase, use the ${BuiltInToolNames.CodebaseTool} tool with a natural language query. For example, to find authentication logic, you might respond with:`,
    [["query", "How is user authentication handled in this codebase?"]],
  ),
>>>>>>> cde6e3e5
};<|MERGE_RESOLUTION|>--- conflicted
+++ resolved
@@ -27,13 +27,10 @@
       },
     },
   },
-<<<<<<< HEAD
   defaultToolPolicy: "allowedWithPermission",
-=======
   systemMessageDescription: createSystemMessageExampleCall(
     BuiltInToolNames.CodebaseTool,
     `To search the codebase, use the ${BuiltInToolNames.CodebaseTool} tool with a natural language query. For example, to find authentication logic, you might respond with:`,
     [["query", "How is user authentication handled in this codebase?"]],
   ),
->>>>>>> cde6e3e5
 };