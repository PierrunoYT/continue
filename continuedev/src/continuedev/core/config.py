--- conflicted
+++ resolved
@@ -24,59 +24,12 @@
     params: Optional[Dict] = {}
 
 
-<<<<<<< HEAD
-=======
-DEFAULT_SLASH_COMMANDS = [
-    # SlashCommand(
-    #     name="pytest",
-    #     description="Write pytest unit tests for the current file",
-    #     step_name="WritePytestsRecipe",
-    #     params=??)
-    SlashCommand(
-        name="edit",
-        description="Edit code in the current file or the highlighted code",
-        step_name="EditHighlightedCodeStep",
-    ),
-    # SlashCommand(
-    #     name="explain",
-    #     description="Reply to instructions or a question with previous steps and the highlighted code or current file as context",
-    #     step_name="SimpleChatStep",
-    # ),
-    SlashCommand(
-        name="config",
-        description="Open the config file to create new and edit existing slash commands",
-        step_name="OpenConfigStep",
-    ),
-    SlashCommand(
-        name="help",
-        description="Ask a question like '/help what is given to the llm as context?'",
-        step_name="HelpStep",
-    ),
-    SlashCommand(
-        name="comment",
-        description="Write comments for the current file or highlighted code",
-        step_name="CommentCodeStep",
-    ),
-    SlashCommand(
-        name="feedback",
-        description="Send feedback to improve Continue",
-        step_name="FeedbackStep",
-    ),
-    SlashCommand(
-        name="clear",
-        description="Clear step history",
-        step_name="ClearHistoryStep",
-    )
-]
-
-
 class AzureInfo(BaseModel):
     endpoint: str
     engine: str
     api_version: str
 
 
->>>>>>> a7c57e1d
 class ContinueConfig(BaseModel):
     """
     A pydantic class for the continue config file.
@@ -92,31 +45,18 @@
         description="This is an example custom command. Use /config to edit it and create more",
         prompt="Write a comprehensive set of unit tests for the selected code. It should setup, run tests that check for correctness including important edge cases, and teardown. Ensure that the tests are complete and sophisticated. Give the tests just as chat output, don't edit any file.",
     )]
-<<<<<<< HEAD
     slash_commands: Optional[List[SlashCommand]] = []
     on_traceback: Optional[List[OnTracebackSteps]] = []
-=======
-    slash_commands: Optional[List[SlashCommand]] = DEFAULT_SLASH_COMMANDS
-    on_traceback: Optional[List[OnTracebackSteps]] = [
-        OnTracebackSteps(step_name="DefaultOnTracebackStep")]
     system_message: Optional[str] = None
     azure_openai_info: Optional[AzureInfo] = None
->>>>>>> a7c57e1d
 
     # Want to force these to be the slash commands for now
     @validator('slash_commands', pre=True)
     def default_slash_commands_validator(cls, v):
-        from ..steps.core.core import UserInputStep
         from ..steps.open_config import OpenConfigStep
         from ..steps.clear_history import ClearHistoryStep
-        from ..steps.on_traceback import DefaultOnTracebackStep
-        from ..recipes.DeployPipelineAirflowRecipe.main import DeployPipelineAirflowRecipe
-        from ..recipes.DDtoBQRecipe.main import DDtoBQRecipe
-        from ..recipes.CreatePipelineRecipe.main import CreatePipelineRecipe
-        from ..recipes.AddTransformRecipe.main import AddTransformRecipe
         from ..steps.feedback import FeedbackStep
         from ..steps.comment_code import CommentCodeStep
-        from ..steps.chat import SimpleChatStep
         from ..steps.main import EditHighlightedCodeStep
 
         DEFAULT_SLASH_COMMANDS = [
