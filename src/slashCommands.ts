--- conflicted
+++ resolved
@@ -122,14 +122,10 @@
     posthogService.capture("useSlashCommand", { name: "mcp" });
     return { openMcpSelector: true };
   },
-<<<<<<< HEAD
   resume: () => {
     posthogService.capture("useSlashCommand", { name: "resume" });
     return { openSessionSelector: true };
   },
-  org: handleOrg,
-=======
->>>>>>> 3ecd1c19
 };
 
 export async function handleSlashCommands(
