--- conflicted
+++ resolved
@@ -17,11 +17,8 @@
 import { safeStdout } from "../util/consoleOverride.js";
 import { formatError } from "../util/formatError.js";
 import logger from "../util/logger.js";
-<<<<<<< HEAD
 import { BaseCommandOptions } from "./BaseCommandOptions.js";
-=======
 import { posthogService } from "../telemetry/posthogService.js";
->>>>>>> 9a7bcfcd
 
 export interface ChatOptions extends BaseCommandOptions {
   headless?: boolean;
