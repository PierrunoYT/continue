--- conflicted
+++ resolved
@@ -12,12 +12,9 @@
 import { processCommandFlags } from "../flags/flagProcessor.js";
 import { configureLogger } from "../logger.js";
 import * as logging from "../logging.js";
-<<<<<<< HEAD
 // initializeWithOnboarding is now handled internally by initializeServices
-=======
-import { initializeWithOnboarding } from "../onboarding.js";
+// import { initializeWithOnboarding } from "../onboarding.js";
 import { sentryService } from "../sentry.js";
->>>>>>> 7a33f12c
 import { initializeServices } from "../services/index.js";
 import { serviceContainer } from "../services/ServiceContainer.js";
 import { ModelServiceState, SERVICE_NAMES } from "../services/types.js";
@@ -405,7 +402,7 @@
     if (!options.headless) {
       // Process flags for TUI mode
       const { permissionOverrides } = processCommandFlags(options);
-      
+
       // Initialize services with onboarding handled internally
       const initResult = await initializeServices({
         configPath: options.config,
@@ -423,7 +420,14 @@
       console.log(CONTINUE_ASCII_ART);
 
       // Start TUI with skipOnboarding since we already handled it
-      await startTUIChat(prompt, options.resume, options.config, options.rule, permissionOverrides, true);
+      await startTUIChat(
+        prompt,
+        options.resume,
+        options.config,
+        options.rule,
+        permissionOverrides,
+        true
+      );
       return;
     }
 
