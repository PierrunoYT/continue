--- conflicted
+++ resolved
@@ -2,11 +2,7 @@
 
 ## Recommended Apply models
 
-<<<<<<< HEAD
 We recommend [Morph Fast Apply](https://morphllm.com) or [Relace's Instant Apply model](https://hub.continue.dev/relace/instant-apply) for the fastest Apply experience. You can sign up for Morph's free tier [here](https://morphllm.com/dashboard) or get a Relace API key [here](https://app.relace.ai/settings/api-keys).
-=======
-We recommend [Morph Fast Apply](https://morphllm.com) or [Relace's Instant Apply model](https://hub.continue.dev/relace/instant-apply) for the fastest Apply experience. You can sign up for Morph's generous free tier [here](https://morphllm.com/dashboard) or get a Relace API key [here](https://app.relace.ai/settings/api-keys).
->>>>>>> d1b0de1c
 
 However, most Chat models can also be used for applying code changes. We recommend smaller/cheaper models for the task, such as Claude 3.5 Haiku.
 
@@ -36,20 +32,4 @@
         New: {{{new_code}}}
 
         Please generate the final code without any markers or explanations.
-```
-
-### Morph Fast Apply Configuration
-
-```yaml
-models:
-  - name: Morph Fast Apply
-    provider: openai
-    model: morph-v0
-    apiKey: sk-test-123
-    apiBase: https://api.morphllm.com/v1/
-    roles:
-      - apply
-      - chat
-    promptTemplates:
-      apply: "<code>{{{ original_code }}}</code>\n<update>{{{ new_code }}}</update>"
 ```