---
title: Azure AI Foundry
slug: ../azure
---

import TabItem from "@theme/TabItem";
import Tabs from "@theme/Tabs";

Azure AI Foundry is a cloud-based service that provides access to models from OpenAI, Mistral AI, and others, integrated with the security and enterprise features of the Microsoft Azure platform. To get started, create an Azure AI Foundry resource in the [Azure portal](https://portal.azure.com).

:::info

For details on OpenAI model setup, see [Azure OpenAI Service configuration](#azure-openai-service-configuration).

:::

## Chat model

We recommend configuring **GPT-4o** as your chat model.

<Tabs groupId="config-example">
  <TabItem value="yaml" label="YAML">
  ```yaml title="config.yaml"
  models:
    - name: GPT-4o
      provider: azure
      model: gpt-4o
      apiBase: <YOUR_DEPLOYMENT_BASE>
      apiKey: <YOUR_AZURE_API_KEY> # If you use subscription key, try using Azure gateway to rename it apiKey
      env:
        deployment: <YOUR_DEPLOYMENT_NAME>
        apiType: azure-foundry # Or "azure-openai" if using OpenAI models
  ```
  </TabItem>
  <TabItem value="json" label="JSON">
  ```json title="config.json"
  {
    "models": [{
        "title": "GPT-4o",
        "provider": "azure",
        "model": "gpt-4o",
        "apiBase": "<YOUR_DEPLOYMENT_BASE>",
        "deployment": "<YOUR_DEPLOYMENT_NAME>",
        "apiKey": "<YOUR_AZURE_API_KEY>", // If you use subscription key, try using Azure gateway to rename it apiKey
        "apiType": "azure-foundry" // Or "azure-openai" if using OpenAI models
    }]
  }
  ```
  </TabItem>
</Tabs>

## Autocomplete model

We recommend configuring **Codestral** as your autocomplete model.

<Tabs groupId="config-example">
<<<<<<< HEAD
  <TabItem value="yaml" label="YAML">
  ```yaml title="Package or config.yaml"
=======
	<TabItem value="yaml" label="YAML">
	```yaml title="config.yaml"
>>>>>>> 1407b27e
  models:
    - name: Codestral
      provider: mistral
      model: codestral-latest
      roles:
        - autocomplete
  ```
  </TabItem>
  <TabItem value="json" label="JSON">
  ```json title="config.json"
  {
    "tabAutocompleteModel": {
      "title": "Codestral",
      "provider": "mistral",
      "model": "codestral-latest"
    }
  }
  ```
  </TabItem>
</Tabs>

## Embeddings model

We recommend configuring **text-embedding-3-large** as your embeddings model.

<Tabs groupId="config-example">
    <TabItem value="yaml" label="YAML">
    ```yaml title="config.yaml"
    models:
      - name: Text Embedding-3 Large
        provider: azure
        model: text-embedding-3-large
        apiBase: <YOUR_DEPLOYMENT_BASE>
        apiKey: <YOUR_AZURE_API_KEY>
        env:
          deployment: <YOUR_DEPLOYMENT_NAME>
          apiType: azure
    ```
    </TabItem>
    <TabItem value="json" label="JSON">
    ```json title="config.json"
    {
      "embeddingsProvider": {
        "provider": "azure",
        "model": "text-embedding-3-large",
        "apiBase": "<YOUR_DEPLOYMENT_BASE>",
        "deployment": "<YOUR_DEPLOYMENT_NAME>",
        "apiKey": "<YOUR_AZURE_API_KEY>",
        "apiType": "azure-foundry" // Or "azure-openai" if using OpenAI models
      }
    }
    ```
    </TabItem>
</Tabs>

## Reranking model

Azure OpenAI currently does not offer any reranking models.

[Click here](../../model-roles/reranking.mdx) to see a list of reranking models.

## Privacy

If you'd like to use OpenAI models but are concerned about privacy, you can use the Azure OpenAI service, which is GDPR and HIPAA compliant.

:::info[Getting access]
[Click here](https://azure.microsoft.com/en-us/products/ai-services/openai-service) to apply for access to the Azure OpenAI service. Response times are typically within a few days.
:::

## Azure OpenAI Service configuration

Azure OpenAI Service requires a handful of additional parameters to be configured, such as a deployment name and API base URL.

To find this information in _Azure AI Foundry_, first select the model that you would like to connect. Then visit _Endpoint_ > _Target URI_.

For example, a Target URI of `https://just-an-example.openai.azure.com/openai/deployments/gpt-4o-july/chat/completions?api-version=2023-03-15-preview` would map to the following:

<Tabs groupId="config-example">
<<<<<<< HEAD
  <TabItem value="yaml" label="YAML">
    ```yaml title="Package or config.yaml"
=======
	<TabItem value="yaml" label="YAML">
    ```yaml title="config.yaml"
>>>>>>> 1407b27e
    models:
      - name: GPT-4o Azure
        model: gpt-4o
        provider: openai
        apiBase: https://just-an-example.openai.azure.com
        apiKey: <YOUR_AZURE_API_KEY>
        env:
          apiVersion: 2023-03-15-preview
          deployment: gpt-4o-july
          apiType: azure-openai
    ```
  </TabItem>
  <TabItem value="json" label="JSON">
    ```json title="config.json"
    {
      "title": "GPT-4o Azure",
      "model": "gpt-4o",
      "provider": "openai",
      "apiBase": "https://just-an-example.openai.azure.com",
      "deployment": "gpt-4o-july",
      "apiVersion": "2023-03-15-preview",
      "apiKey": "<YOUR_AZURE_API_KEY>",
      "apiType": "azure-openai"
    }
    ```
  </TabItem>
</Tabs><|MERGE_RESOLUTION|>--- conflicted
+++ resolved
@@ -54,13 +54,8 @@
 We recommend configuring **Codestral** as your autocomplete model.
 
 <Tabs groupId="config-example">
-<<<<<<< HEAD
-  <TabItem value="yaml" label="YAML">
-  ```yaml title="Package or config.yaml"
-=======
 	<TabItem value="yaml" label="YAML">
 	```yaml title="config.yaml"
->>>>>>> 1407b27e
   models:
     - name: Codestral
       provider: mistral
@@ -139,13 +134,8 @@
 For example, a Target URI of `https://just-an-example.openai.azure.com/openai/deployments/gpt-4o-july/chat/completions?api-version=2023-03-15-preview` would map to the following:
 
 <Tabs groupId="config-example">
-<<<<<<< HEAD
-  <TabItem value="yaml" label="YAML">
-    ```yaml title="Package or config.yaml"
-=======
 	<TabItem value="yaml" label="YAML">
     ```yaml title="config.yaml"
->>>>>>> 1407b27e
     models:
       - name: GPT-4o Azure
         model: gpt-4o
