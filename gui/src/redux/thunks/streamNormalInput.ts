--- conflicted
+++ resolved
@@ -1,14 +1,5 @@
 import { createAsyncThunk, unwrapResult } from "@reduxjs/toolkit";
-<<<<<<< HEAD
-import {
-  LLMFullCompletionOptions,
-  ModelDescription,
-  Tool,
-  ToolPolicy,
-} from "core";
-=======
-import { LLMFullCompletionOptions, Tool } from "core";
->>>>>>> f538f22a
+import { LLMFullCompletionOptions, Tool, ToolPolicy } from "core";
 import { getRuleId } from "core/llm/rules/getSystemMessageWithRules";
 import { ToCoreProtocol } from "core/protocol";
 import { selectActiveTools } from "../selectors/selectActiveTools";
@@ -37,7 +28,7 @@
 import { DEFAULT_TOOL_SETTING } from "../slices/uiSlice";
 import { getBaseSystemMessage } from "../util/getBaseSystemMessage";
 import { callToolById } from "./callToolById";
-<<<<<<< HEAD
+import { enhanceParsedArgs } from "./enhanceParsedArgs";
 
 /**
  * Evaluates the tool policy for a tool call, including dynamic policy evaluation
@@ -90,9 +81,6 @@
   return result.content.policy;
 }
 
-=======
-import { enhanceParsedArgs } from "./enhanceParsedArgs";
->>>>>>> f538f22a
 /**
  * Handles the execution of tool calls that may be automatically accepted.
  * Sets all tools as generated first, then executes auto-approved tool calls.
