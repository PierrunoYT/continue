import { SessionMetadata } from "core";
import MiniSearch from "minisearch";
import {
  Fragment,
  useContext,
  useEffect,
  useMemo,
  useRef,
  useState,
} from "react";
import Shortcut from "../gui/Shortcut";

import {
  ChevronLeftIcon,
  ChevronRightIcon,
  XMarkIcon,
} from "@heroicons/react/24/solid";
import { useNavigate } from "react-router-dom";
import { IdeMessengerContext } from "../../context/IdeMessenger";
import { useAppDispatch, useAppSelector } from "../../redux/hooks";
import {
  newSession,
  setAllSessionMetadata,
} from "../../redux/slices/sessionSlice";
import { setDialogMessage, setShowDialog } from "../../redux/slices/uiSlice";
import { refreshSessionMetadata } from "../../redux/thunks/session";
import { getFontSize, getPlatform } from "../../util";
import { cn } from "../../util/cn";
import { ROUTES } from "../../util/navigation";
import ConfirmationDialog from "../dialogs/ConfirmationDialog";
import { Button } from "../ui";
import { HistoryTableRow } from "./HistoryTableRow";
import { groupSessionsByDate, parseDate } from "./util";

export function History() {
  const dispatch = useAppDispatch();
  const navigate = useNavigate();
  const searchInputRef = useRef<HTMLInputElement>(null);
  const ideMessenger = useContext(IdeMessengerContext);

  const [searchTerm, setSearchTerm] = useState("");
  const [collapsed, setCollapsed] = useState(false);

  const minisearch = useRef<MiniSearch>(
    new MiniSearch({
      fields: ["title"],
      storeFields: ["title", "sessionId", "id"],
    }),
  ).current;

  const allSessionMetadata = useAppSelector(
    (state) => state.session.allSessionMetadata,
  );
  const isSessionMetadataLoading = useAppSelector(
    (state) => state.session.isSessionMetadataLoading,
  );

  useEffect(() => {
    try {
      minisearch.removeAll();
      minisearch.addAll(
        allSessionMetadata.map((session) => ({
          title: session.title,
          sessionId: session.sessionId,
          id: session.sessionId,
        })),
      );
    } catch (e) {
      console.log("error adding sessions to minisearch", e);
    }
  }, [allSessionMetadata]);

  const platform = useMemo(() => getPlatform(), []);

  const filteredAndSortedSessions: SessionMetadata[] = useMemo(() => {
    const exactResults = minisearch.search(searchTerm, {
      fuzzy: false,
    });

    const fuzzyResults = minisearch.search(searchTerm, {
      fuzzy: 0.3,
    });

    const prefixResults = minisearch.search(searchTerm, {
      prefix: true,
      fuzzy: 0.2,
    });

    const allResults = [
      ...exactResults.map((r) => ({ ...r, priority: 3 })),
      ...fuzzyResults.map((r) => ({ ...r, priority: 2 })),
      ...prefixResults.map((r) => ({ ...r, priority: 1 })),
    ];

    const uniqueResultsMap = new Map<string, any>();
    allResults.forEach((result) => {
      const existing = uniqueResultsMap.get(result.id);
      if (!existing || existing.priority < result.priority) {
        uniqueResultsMap.set(result.id, result);
      }
    });

    const sessionIds = Array.from(uniqueResultsMap.values())
      .sort((a, b) => b.priority - a.priority || b.score - a.score)
      .map((result) => result.id);

    return allSessionMetadata
      .filter(
        (session) =>
          searchTerm === "" || sessionIds.includes(session.sessionId),
      )
      .sort(
        (a, b) =>
          parseDate(b.dateCreated).getTime() -
          parseDate(a.dateCreated).getTime(),
      );
  }, [allSessionMetadata, searchTerm, minisearch]);

  const sessionGroups = useMemo(() => {
    return groupSessionsByDate(filteredAndSortedSessions);
  }, [filteredAndSortedSessions]);

  const showClearSessionsDialog = () => {
    dispatch(
      setDialogMessage(
        <ConfirmationDialog
          title={`Clear sessions`}
          text={`Are you sure you want to permanently delete all chat sessions, including the current chat session?`}
          onConfirm={async () => {
            dispatch(setAllSessionMetadata([]));
            await ideMessenger.request("history/clear", undefined);
            void dispatch(refreshSessionMetadata({}));
            dispatch(newSession());
            navigate(ROUTES.HOME);
          }}
        />,
      ),
    );
    dispatch(setShowDialog(true));
  };

  return (
    <div
      style={{ fontSize: getFontSize() }}
      className={`flex flex-1 flex-col overflow-auto px-1 transition-all duration-300 ${
        collapsed ? "w-10" : "w-full"
      }`}
    >
<<<<<<< HEAD
      <div className="relative my-2 mt-4 flex justify-center space-x-2">
        <input
          className="bg-vsc-input-background text-vsc-foreground flex-1 rounded-md border border-none py-1 pl-2 pr-8 text-sm outline-none focus:outline-none"
=======
      <div className="relative my-2 flex justify-center space-x-2">
        {/* Collapse Button */}
        <button
          onClick={() => setCollapsed(!collapsed)}
          className="bg-vsc-background text-vsc-foreground hover:bg-vsc-editor-background absolute left-2 top-1/2 -translate-y-1/2 transform rounded-md p-1"
          title={collapsed ? "Expand sidebar" : "Collapse sidebar"}
        >
          {collapsed ? (
            <ChevronRightIcon className="h-5 w-5" />
          ) : (
            <ChevronLeftIcon className="h-5 w-5" />
          )}
        </button>

        {/* Search Input */}
        <input
          className="bg-vsc-input-background text-vsc-foreground flex-1 rounded-md border border-none py-1 pl-8 pr-8 text-base outline-none focus:outline-none"
>>>>>>> 09d58021
          ref={searchInputRef}
          placeholder="Search past sessions"
          type="text"
          value={searchTerm}
          onChange={(e) => setSearchTerm(e.target.value)}
        />
        {searchTerm && (
          <XMarkIcon
            className="text-vsc-foreground hover:bg-vsc-background duration-50 absolute right-3 top-1/2 h-5 w-5 -translate-y-1/2 transform cursor-pointer rounded-full p-0.5 transition-colors"
            onClick={() => {
              setSearchTerm("");
              if (searchInputRef.current) {
                searchInputRef.current.focus();
              }
            }}
          />
        )}
      </div>
<<<<<<< HEAD
      <div className="thin-scrollbar flex flex-1 flex-col overflow-y-auto">
        {filteredAndSortedSessions.length === 0 && (
          <div className="m-3 text-center">
            {isSessionMetadataLoading ? (
              "Loading Sessions..."
            ) : (
              <>
                No past sessions found. To start a new session, either click the
                "+" button or use the keyboard shortcut:{" "}
                <Shortcut>meta L</Shortcut>
              </>
=======

      {!collapsed && (
        <>
          <div className="thin-scrollbar flex flex-1 flex-col overflow-y-auto pr-4">
            {filteredAndSortedSessions.length === 0 && (
              <div className="m-3 text-center">
                {isSessionMetadataLoading ? (
                  "Loading Sessions..."
                ) : (
                  <>
                    No past sessions found. To start a new session, either click
                    the "+" button or use the keyboard shortcut:{" "}
                    <Shortcut>meta L</Shortcut>
                  </>
                )}
              </div>
>>>>>>> 09d58021
            )}

<<<<<<< HEAD
        <table className="flex flex-1 flex-col">
          <tbody className="">
            {sessionGroups.map((group, groupIndex) => (
              <Fragment key={group.label}>
                <tr
                  className={cn(
                    "user-select-none sticky mb-3 ml-2 flex h-6 justify-start text-left text-base font-bold opacity-75",
                    groupIndex === 0 ? "mt-2" : "mt-8",
                  )}
                >
                  <td colSpan={3}>{group.label}</td>
                </tr>
                {group.sessions.map((session, sessionIndex) => (
                  <HistoryTableRow
                    key={session.sessionId}
                    sessionMetadata={session}
                    index={sessionIndex}
                  />
                ))}
              </Fragment>
            ))}
          </tbody>
        </table>
      </div>
      <div className="border-border flex flex-col items-end justify-center border-0 border-t border-solid px-2 py-3 text-xs">
        <Button variant="secondary" size="sm" onClick={showClearSessionsDialog}>
          Clear chats
        </Button>
        <span
          className="text-description text-2xs"
          data-testid="history-sessions-note"
        >
          Chat history is saved to{" "}
          <span className="italic">
            {platform === "windows"
              ? "%USERPROFILE%/.continue"
              : "~/.continue/sessions"}
          </span>
        </span>
      </div>
=======
            <table className="flex flex-1 flex-col">
              <tbody>
                {filteredAndSortedSessions.map((session, index) => {
                  const prevDate =
                    index > 0
                      ? parseDate(
                          filteredAndSortedSessions[index - 1].dateCreated,
                        )
                      : earlier;
                  const date = parseDate(session.dateCreated);

                  return (
                    <Fragment key={index}>
                      {index === 0 && date > yesterday && (
                        <tr className={HEADER_CLASS}>
                          <td colSpan={3}>Today</td>
                        </tr>
                      )}
                      {date < yesterday &&
                        date > lastWeek &&
                        prevDate > yesterday && (
                          <tr className={HEADER_CLASS}>
                            <td colSpan={3}>This Week</td>
                          </tr>
                        )}
                      {date < lastWeek &&
                        date > lastMonth &&
                        prevDate > lastWeek && (
                          <tr className={HEADER_CLASS}>
                            <td colSpan={3}>This Month</td>
                          </tr>
                        )}
                      {date < lastMonth && prevDate > lastMonth && (
                        <tr className={HEADER_CLASS}>
                          <td colSpan={3}>Older</td>
                        </tr>
                      )}

                      <HistoryTableRow
                        sessionMetadata={session}
                        date={date}
                        index={index}
                      />
                    </Fragment>
                  );
                })}
              </tbody>
            </table>
          </div>

          <div className="flex flex-col items-end justify-center border-0 border-t border-solid border-gray-400 px-2 py-1.5 text-sm">
            <i data-testid="history-sessions-note">
              {`Data is saved in ${
                platform === "windows"
                  ? "%USERPROFILE%/.continue"
                  : "~/.continue/sessions"
              }`}
            </i>
            <span
              className="cursor-pointer text-xs text-gray-400 hover:underline"
              onClick={showClearSessionsDialog}
            >
              Clear session history
            </span>
          </div>
        </>
      )}
>>>>>>> 09d58021
    </div>
  );
}<|MERGE_RESOLUTION|>--- conflicted
+++ resolved
@@ -32,6 +32,13 @@
 import { HistoryTableRow } from "./HistoryTableRow";
 import { groupSessionsByDate, parseDate } from "./util";
 
+const yesterday = new Date(Date.now() - 1000 * 60 * 60 * 24);
+const lastWeek = new Date(Date.now() - 1000 * 60 * 60 * 24 * 7);
+const lastMonth = new Date(Date.now() - 1000 * 60 * 60 * 24 * 30);
+const earlier = new Date(0);
+
+const HEADER_CLASS = "user-select-none sticky mb-3 ml-2 flex h-6 justify-start text-left text-base font-bold opacity-75";
+
 export function History() {
   const dispatch = useAppDispatch();
   const navigate = useNavigate();
@@ -146,12 +153,7 @@
         collapsed ? "w-10" : "w-full"
       }`}
     >
-<<<<<<< HEAD
       <div className="relative my-2 mt-4 flex justify-center space-x-2">
-        <input
-          className="bg-vsc-input-background text-vsc-foreground flex-1 rounded-md border border-none py-1 pl-2 pr-8 text-sm outline-none focus:outline-none"
-=======
-      <div className="relative my-2 flex justify-center space-x-2">
         {/* Collapse Button */}
         <button
           onClick={() => setCollapsed(!collapsed)}
@@ -167,8 +169,7 @@
 
         {/* Search Input */}
         <input
-          className="bg-vsc-input-background text-vsc-foreground flex-1 rounded-md border border-none py-1 pl-8 pr-8 text-base outline-none focus:outline-none"
->>>>>>> 09d58021
+          className="bg-vsc-input-background text-vsc-foreground flex-1 rounded-md border border-none py-1 pl-8 pr-8 text-sm outline-none focus:outline-none"
           ref={searchInputRef}
           placeholder="Search past sessions"
           type="text"
@@ -187,148 +188,67 @@
           />
         )}
       </div>
-<<<<<<< HEAD
-      <div className="thin-scrollbar flex flex-1 flex-col overflow-y-auto">
-        {filteredAndSortedSessions.length === 0 && (
-          <div className="m-3 text-center">
-            {isSessionMetadataLoading ? (
-              "Loading Sessions..."
-            ) : (
-              <>
-                No past sessions found. To start a new session, either click the
-                "+" button or use the keyboard shortcut:{" "}
-                <Shortcut>meta L</Shortcut>
-              </>
-=======
 
       {!collapsed && (
         <>
-          <div className="thin-scrollbar flex flex-1 flex-col overflow-y-auto pr-4">
+          <div className="thin-scrollbar flex flex-1 flex-col overflow-y-auto">
             {filteredAndSortedSessions.length === 0 && (
               <div className="m-3 text-center">
                 {isSessionMetadataLoading ? (
                   "Loading Sessions..."
                 ) : (
                   <>
-                    No past sessions found. To start a new session, either click
-                    the "+" button or use the keyboard shortcut:{" "}
+                    No past sessions found. To start a new session, either click the
+                    "+" button or use the keyboard shortcut:{" "}
                     <Shortcut>meta L</Shortcut>
                   </>
                 )}
               </div>
->>>>>>> 09d58021
             )}
 
-<<<<<<< HEAD
-        <table className="flex flex-1 flex-col">
-          <tbody className="">
-            {sessionGroups.map((group, groupIndex) => (
-              <Fragment key={group.label}>
-                <tr
-                  className={cn(
-                    "user-select-none sticky mb-3 ml-2 flex h-6 justify-start text-left text-base font-bold opacity-75",
-                    groupIndex === 0 ? "mt-2" : "mt-8",
-                  )}
-                >
-                  <td colSpan={3}>{group.label}</td>
-                </tr>
-                {group.sessions.map((session, sessionIndex) => (
-                  <HistoryTableRow
-                    key={session.sessionId}
-                    sessionMetadata={session}
-                    index={sessionIndex}
-                  />
+            <table className="flex flex-1 flex-col">
+              <tbody className="">
+                {sessionGroups.map((group, groupIndex) => (
+                  <Fragment key={group.label}>
+                    <tr
+                      className={cn(
+                        "user-select-none sticky mb-3 ml-2 flex h-6 justify-start text-left text-base font-bold opacity-75",
+                        groupIndex === 0 ? "mt-2" : "mt-8",
+                      )}
+                    >
+                      <td colSpan={3}>{group.label}</td>
+                    </tr>
+                    {group.sessions.map((session, sessionIndex) => (
+                      <HistoryTableRow
+                        key={session.sessionId}
+                        sessionMetadata={session}
+                        index={sessionIndex}
+                      />
+                    ))}
+                  </Fragment>
                 ))}
-              </Fragment>
-            ))}
-          </tbody>
-        </table>
-      </div>
-      <div className="border-border flex flex-col items-end justify-center border-0 border-t border-solid px-2 py-3 text-xs">
-        <Button variant="secondary" size="sm" onClick={showClearSessionsDialog}>
-          Clear chats
-        </Button>
-        <span
-          className="text-description text-2xs"
-          data-testid="history-sessions-note"
-        >
-          Chat history is saved to{" "}
-          <span className="italic">
-            {platform === "windows"
-              ? "%USERPROFILE%/.continue"
-              : "~/.continue/sessions"}
-          </span>
-        </span>
-      </div>
-=======
-            <table className="flex flex-1 flex-col">
-              <tbody>
-                {filteredAndSortedSessions.map((session, index) => {
-                  const prevDate =
-                    index > 0
-                      ? parseDate(
-                          filteredAndSortedSessions[index - 1].dateCreated,
-                        )
-                      : earlier;
-                  const date = parseDate(session.dateCreated);
-
-                  return (
-                    <Fragment key={index}>
-                      {index === 0 && date > yesterday && (
-                        <tr className={HEADER_CLASS}>
-                          <td colSpan={3}>Today</td>
-                        </tr>
-                      )}
-                      {date < yesterday &&
-                        date > lastWeek &&
-                        prevDate > yesterday && (
-                          <tr className={HEADER_CLASS}>
-                            <td colSpan={3}>This Week</td>
-                          </tr>
-                        )}
-                      {date < lastWeek &&
-                        date > lastMonth &&
-                        prevDate > lastWeek && (
-                          <tr className={HEADER_CLASS}>
-                            <td colSpan={3}>This Month</td>
-                          </tr>
-                        )}
-                      {date < lastMonth && prevDate > lastMonth && (
-                        <tr className={HEADER_CLASS}>
-                          <td colSpan={3}>Older</td>
-                        </tr>
-                      )}
-
-                      <HistoryTableRow
-                        sessionMetadata={session}
-                        date={date}
-                        index={index}
-                      />
-                    </Fragment>
-                  );
-                })}
               </tbody>
             </table>
           </div>
 
-          <div className="flex flex-col items-end justify-center border-0 border-t border-solid border-gray-400 px-2 py-1.5 text-sm">
-            <i data-testid="history-sessions-note">
-              {`Data is saved in ${
-                platform === "windows"
+          <div className="border-border flex flex-col items-end justify-center border-0 border-t border-solid px-2 py-3 text-xs">
+            <Button variant="secondary" size="sm" onClick={showClearSessionsDialog}>
+              Clear chats
+            </Button>
+            <span
+              className="text-description text-2xs"
+              data-testid="history-sessions-note"
+            >
+              Chat history is saved to{" "}
+              <span className="italic">
+                {platform === "windows"
                   ? "%USERPROFILE%/.continue"
-                  : "~/.continue/sessions"
-              }`}
-            </i>
-            <span
-              className="cursor-pointer text-xs text-gray-400 hover:underline"
-              onClick={showClearSessionsDialog}
-            >
-              Clear session history
+                  : "~/.continue/sessions"}
+              </span>
             </span>
           </div>
         </>
       )}
->>>>>>> 09d58021
     </div>
   );
 }