import {
<<<<<<< HEAD
  ArrowDownOnSquareIcon,
  PencilSquareIcon,
  TrashIcon,
} from "@heroicons/react/24/outline";
import { SessionMetadata } from "core";
=======
  CloudIcon,
  PencilSquareIcon,
  TrashIcon,
} from "@heroicons/react/24/outline";
import { BaseSessionMetadata } from "core";
import type { RemoteSessionMetadata } from "core/control-plane/client";
>>>>>>> e4351e2b
import { getUriPathBasename } from "core/util/uri";
import React, { useContext, useEffect, useState } from "react";
import { useNavigate } from "react-router-dom";
import { Input } from "..";
import { IdeMessengerContext } from "../../context/IdeMessenger";
import { useAppDispatch, useAppSelector } from "../../redux/hooks";
import { exitEdit } from "../../redux/thunks/edit";
import {
  deleteSession,
  getSession,
  loadRemoteSession,
  loadSession,
  updateSession,
} from "../../redux/thunks/session";
import { isShareSessionSupported } from "../../util";
import HeaderButtonWithToolTip from "../gui/HeaderButtonWithToolTip";

const shareSessionSupported = isShareSessionSupported();

export function HistoryTableRow({
  sessionMetadata,
  index,
}: {
  sessionMetadata: BaseSessionMetadata | RemoteSessionMetadata;
  index: number;
}) {
  const dispatch = useAppDispatch();
  const navigate = useNavigate();
  const ideMessenger = useContext(IdeMessengerContext);

  const [hovered, setHovered] = useState(false);
  const [editing, setEditing] = useState(false);
  const [sessionTitleEditValue, setSessionTitleEditValue] = useState(
    sessionMetadata.title,
  );
  const currentSessionId = useAppSelector((state) => state.session.id);

  useEffect(() => {
    setSessionTitleEditValue(sessionMetadata.title);
  }, [sessionMetadata]);

<<<<<<< HEAD
  const shareSession = async (sessionId: string) => {
    // "session/share" is not supported in JetBrains yet
    if (shareSessionSupported) {
      await ideMessenger.request("session/share", {
        sessionId,
      });
    }
  };
=======
  const isRemote = "isRemote" in sessionMetadata && sessionMetadata.isRemote;
>>>>>>> e4351e2b

  const handleKeyUp = async (e: React.KeyboardEvent<HTMLInputElement>) => {
    if (e.key === "Enter") {
      if (sessionTitleEditValue !== sessionMetadata.title) {
        // Don't allow editing remote sessions
        if (isRemote) {
          setSessionTitleEditValue(sessionMetadata.title);
          setEditing(false);
          return;
        }

        // imperfect solution of loading session just to update it
        // but fine for now, pretty low latency
        const currentSession = await getSession(
          ideMessenger,
          sessionMetadata.sessionId,
        );
        await dispatch(
          updateSession({
            ...currentSession,
            title: sessionTitleEditValue,
          }),
        );
      }
      setEditing(false);
    } else if (e.key === "Escape") {
      setSessionTitleEditValue(sessionMetadata.title);
      setEditing(false);
    }
  };

  return (
    <tr
      onMouseEnter={() => setHovered(true)}
      onMouseLeave={() => setHovered(false)}
      data-testid={`history-row-${index}`}
      className="hover:bg-input relative mb-2 box-border flex w-full cursor-pointer overflow-hidden rounded-lg p-3"
      onClick={async () => {
        // Handle remote sessions - load remote session data
        if (isRemote) {
          const remoteSession = sessionMetadata as RemoteSessionMetadata;
          await dispatch(exitEdit({}));
          await dispatch(
            loadRemoteSession({
              remoteId: remoteSession.remoteId,
              saveCurrentSession: true,
            }),
          );
          navigate("/");
          return;
        }

        // Handle local sessions - load and navigate as before
        await dispatch(exitEdit({}));
        if (sessionMetadata.sessionId !== currentSessionId) {
          await dispatch(
            loadSession({
              sessionId: sessionMetadata.sessionId,
              saveCurrentSession: true,
            }),
          );
        }
        navigate("/");
      }}
    >
      <td className="flex-1 cursor-pointer space-y-1">
        {editing ? (
          <div>
            <Input
              type="text"
              className="w-full"
              ref={(titleInput) => titleInput && titleInput.focus()}
              value={sessionTitleEditValue}
              onChange={(e) => setSessionTitleEditValue(e.target.value)}
              onKeyUp={(e) => handleKeyUp(e)}
              onBlur={() => setEditing(false)}
            />
          </div>
        ) : (
          <div className="flex items-center gap-2">
            <span className="line-clamp-1 break-all text-sm font-semibold">
              {sessionMetadata.title}
            </span>
            {isRemote && (
              <span className="inline-flex items-center rounded-full bg-blue-100 px-2 py-1 text-xs font-medium text-blue-800 dark:bg-blue-900/20 dark:text-blue-300">
                Remote
              </span>
            )}
          </div>
        )}

        <div className="text-description-muted flex">
          <span className="line-clamp-1 break-all text-xs">
            {getUriPathBasename(sessionMetadata.workspaceDirectory || "")}
          </span>
          {/* Uncomment to show the date */}
          {/* <span className="inline-block ml-auto">
                {date.toLocaleString("en-US", {
                  year: "2-digit",
                  month: "2-digit",
                  day: "2-digit",
                  hour: "numeric",
                  minute: "2-digit",
                  hour12: true,
                })}
              </span> */}
        </div>
      </td>

      {hovered && !editing && (
<<<<<<< HEAD
        <td className="bg-badge absolute right-2 top-1/2 ml-auto flex -translate-y-1/2 transform items-center gap-x-1 rounded-full px-2 py-1 shadow-md">
          <HeaderButtonWithToolTip
            text="Edit"
            onClick={async (e) => {
              e.stopPropagation();
              setEditing(true);
            }}
          >
            <PencilSquareIcon width="1em" height="1em" />
          </HeaderButtonWithToolTip>
          {shareSessionSupported && (
            <HeaderButtonWithToolTip
              text="Save Chat as Markdown"
              onClick={async (e) => {
                e.stopPropagation();
                await shareSession(sessionMetadata.sessionId);
              }}
            >
              <ArrowDownOnSquareIcon width="1em" height="1em" />
            </HeaderButtonWithToolTip>
          )}
          <HeaderButtonWithToolTip
            text="Delete"
            onClick={async (e) => {
              e.stopPropagation();
              await dispatch(deleteSession(sessionMetadata.sessionId));
            }}
          >
            <TrashIcon width="1em" height="1em" />
          </HeaderButtonWithToolTip>
=======
        <td className="bg-input absolute right-2 top-1/2 ml-auto flex -translate-y-1/2 transform items-center gap-x-1 rounded-full px-2 py-1 shadow-md">
          {isRemote ? (
            <HeaderButtonWithToolTip
              text="Open in browser"
              onClick={async (e) => {
                e.stopPropagation();
                await ideMessenger.request("controlPlane/openUrl", {
                  path: `/agents/${sessionMetadata.remoteId}`,
                });
              }}
            >
              <CloudIcon width="1em" height="1em" />
            </HeaderButtonWithToolTip>
          ) : (
            <>
              <HeaderButtonWithToolTip
                text="Edit"
                onClick={async (e) => {
                  e.stopPropagation();
                  setEditing(true);
                }}
              >
                <PencilSquareIcon width="1em" height="1em" />
              </HeaderButtonWithToolTip>
              <HeaderButtonWithToolTip
                text="Delete"
                onClick={async (e) => {
                  e.stopPropagation();
                  await dispatch(deleteSession(sessionMetadata.sessionId));
                }}
              >
                <TrashIcon width="1em" height="1em" />
              </HeaderButtonWithToolTip>
            </>
          )}
>>>>>>> e4351e2b
        </td>
      )}
    </tr>
  );
}<|MERGE_RESOLUTION|>--- conflicted
+++ resolved
@@ -1,18 +1,11 @@
 import {
-<<<<<<< HEAD
   ArrowDownOnSquareIcon,
   PencilSquareIcon,
   TrashIcon,
-} from "@heroicons/react/24/outline";
-import { SessionMetadata } from "core";
-=======
-  CloudIcon,
-  PencilSquareIcon,
-  TrashIcon,
+  CloudIcon
 } from "@heroicons/react/24/outline";
 import { BaseSessionMetadata } from "core";
 import type { RemoteSessionMetadata } from "core/control-plane/client";
->>>>>>> e4351e2b
 import { getUriPathBasename } from "core/util/uri";
 import React, { useContext, useEffect, useState } from "react";
 import { useNavigate } from "react-router-dom";
@@ -54,7 +47,6 @@
     setSessionTitleEditValue(sessionMetadata.title);
   }, [sessionMetadata]);
 
-<<<<<<< HEAD
   const shareSession = async (sessionId: string) => {
     // "session/share" is not supported in JetBrains yet
     if (shareSessionSupported) {
@@ -63,9 +55,7 @@
       });
     }
   };
-=======
   const isRemote = "isRemote" in sessionMetadata && sessionMetadata.isRemote;
->>>>>>> e4351e2b
 
   const handleKeyUp = async (e: React.KeyboardEvent<HTMLInputElement>) => {
     if (e.key === "Enter") {
@@ -176,38 +166,6 @@
       </td>
 
       {hovered && !editing && (
-<<<<<<< HEAD
-        <td className="bg-badge absolute right-2 top-1/2 ml-auto flex -translate-y-1/2 transform items-center gap-x-1 rounded-full px-2 py-1 shadow-md">
-          <HeaderButtonWithToolTip
-            text="Edit"
-            onClick={async (e) => {
-              e.stopPropagation();
-              setEditing(true);
-            }}
-          >
-            <PencilSquareIcon width="1em" height="1em" />
-          </HeaderButtonWithToolTip>
-          {shareSessionSupported && (
-            <HeaderButtonWithToolTip
-              text="Save Chat as Markdown"
-              onClick={async (e) => {
-                e.stopPropagation();
-                await shareSession(sessionMetadata.sessionId);
-              }}
-            >
-              <ArrowDownOnSquareIcon width="1em" height="1em" />
-            </HeaderButtonWithToolTip>
-          )}
-          <HeaderButtonWithToolTip
-            text="Delete"
-            onClick={async (e) => {
-              e.stopPropagation();
-              await dispatch(deleteSession(sessionMetadata.sessionId));
-            }}
-          >
-            <TrashIcon width="1em" height="1em" />
-          </HeaderButtonWithToolTip>
-=======
         <td className="bg-input absolute right-2 top-1/2 ml-auto flex -translate-y-1/2 transform items-center gap-x-1 rounded-full px-2 py-1 shadow-md">
           {isRemote ? (
             <HeaderButtonWithToolTip
@@ -232,6 +190,17 @@
               >
                 <PencilSquareIcon width="1em" height="1em" />
               </HeaderButtonWithToolTip>
+              {shareSessionSupported && (
+                <HeaderButtonWithToolTip
+                  text="Save Chat as Markdown"
+                  onClick={async (e) => {
+                    e.stopPropagation();
+                    await shareSession(sessionMetadata.sessionId);
+                  }}
+                >
+                  <ArrowDownOnSquareIcon width="1em" height="1em" />
+                </HeaderButtonWithToolTip>
+              )}
               <HeaderButtonWithToolTip
                 text="Delete"
                 onClick={async (e) => {
@@ -243,7 +212,6 @@
               </HeaderButtonWithToolTip>
             </>
           )}
->>>>>>> e4351e2b
         </td>
       )}
     </tr>
