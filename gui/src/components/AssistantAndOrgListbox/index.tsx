import { ArrowPathIcon, PlusIcon } from "@heroicons/react/24/outline";
import { AuthType, isOnPremSession } from "core/control-plane/AuthTypes";
import { useContext, useEffect, useRef } from "react";
import { useAuth } from "../../context/Auth";
import { IdeMessengerContext } from "../../context/IdeMessenger";
import { useAppDispatch, useAppSelector } from "../../redux/hooks";
import {
  selectCurrentOrg,
  setSelectedProfile,
} from "../../redux/slices/profilesSlice";
import { getMetaKeyLabel, isMetaEquivalentKeyPressed } from "../../util";
import { cn } from "../../util/cn";
import { useLump } from "../mainInput/Lump/LumpContext";
import {
  Listbox,
  ListboxOption,
  ListboxOptions,
  Transition,
  useFontSize,
} from "../ui";
import { AccountOption } from "./AccountOption";
import { AssistantOptions } from "./AssistantOptions";
import { ScopeSelect } from "./ScopeSelect";
import { SelectedAssistantButton } from "./SelectedAssistantButton";

export function AssistantAndOrgListbox() {
  const dispatch = useAppDispatch();
  const listboxRef = useRef<HTMLDivElement>(null);
  const currentOrg = useAppSelector(selectCurrentOrg);
  const ideMessenger = useContext(IdeMessengerContext);
  const { isToolbarExpanded } = useLump();
  const {
    profiles,
    selectedProfile,
    session,
    login,
    organizations,
    refreshProfiles,
  } = useAuth();
  const configLoading = useAppSelector((store) => store.config.loading);
  const smallFont = useFontSize(-3);
  const tinyFont = useFontSize(-4);
  const shouldRenderOrgInfo =
    session && organizations.length > 1 && !isOnPremSession(session);

  function close() {
    // Close the listbox by clicking outside or programmatically
    const event = new KeyboardEvent("keydown", { key: "Escape" });
    document.dispatchEvent(event);
  }

  function onNewAssistant() {
    void ideMessenger.request("controlPlane/openUrl", {
      path: "/new",
      orgSlug: currentOrg?.slug,
    });
    close();
  }

  useEffect(() => {
    let lastToggleTime = 0;
    const DEBOUNCE_MS = 800;

    const handleKeyDown = (event: KeyboardEvent) => {
      if (
        event.key === "'" &&
        isMetaEquivalentKeyPressed(event as any) &&
        event.shiftKey
      ) {
        const now = Date.now();

        if (now - lastToggleTime >= DEBOUNCE_MS) {
          lastToggleTime = now;

          const profileIds = profiles?.map((profile) => profile.id) ?? [];
          // In case of 1 or 0 profiles just does nothing
          if (profileIds.length < 2) {
            return;
          }
          let nextId = profileIds[0];
          if (selectedProfile) {
            const curIndex = profileIds.indexOf(selectedProfile.id);
            const nextIndex = (curIndex + 1) % profileIds.length;
            nextId = profileIds[nextIndex];
          }
          // Optimistic update
          dispatch(setSelectedProfile(nextId));
          ideMessenger.post("didChangeSelectedProfile", {
            id: nextId,
          });
        }
      }
    };

    window.addEventListener("keydown", handleKeyDown);
    return () => {
      window.removeEventListener("keydown", handleKeyDown);
    };
  }, [currentOrg, selectedProfile]);

  return (
    <Listbox>
      <div className="relative" ref={listboxRef}>
        <SelectedAssistantButton selectedProfile={selectedProfile} />
        <Transition>
          <ListboxOptions className="-translate-x-1.5 pb-0">
            <div className="border-border border-x-0 border-t-0 border-solid px-2 py-3">
              <div className="flex flex-col gap-2 pb-1 pl-1">
                {session && session?.AUTH_TYPE !== AuthType.OnPrem && (
                  <span className="text-description-muted flex items-center pb-1">
                    {session?.account.id}
                  </span>
                )}
                {shouldRenderOrgInfo && (
                  <>
                    <label className="text-vsc-foreground font-semibold">
                      Organization
                    </label>
                    <ScopeSelect />
                  </>
                )}
              </div>
            </div>

            <AssistantOptions
              selectedProfileId={selectedProfile?.id}
              onClose={close}
            />

            {/* Bottom Actions */}
            <div className="border-border border-x-0 border-b-0 border-t border-solid">
              <ListboxOption
                value="new-assistant"
                fontSizeModifier={-2}
                className="border-border border-b px-2 py-1.5"
                onClick={session ? onNewAssistant : () => login(false)}
              >
                <span
                  className="text-description flex flex-row items-center"
                  style={{ fontSize: tinyFont }}
                >
                  <PlusIcon className="mr-1 h-3 w-3" /> New Assistant
                </span>
              </ListboxOption>

              <ListboxOption
<<<<<<< HEAD
                value="reload-assistants"
                fontSizeModifier={-2}
                className="border-border border-b px-2 py-1.5"
                onClick={async (e: any) => {
                  e.stopPropagation();
                  await refreshProfiles();
                }}
=======
                value="reload-assistant"
                fontSizeModifier={-2}
                className="border-border border-b px-2 py-1.5"
                onClick={() => refreshProfiles()}
>>>>>>> 3f6eba29
              >
                <span
                  className="text-description flex flex-row items-center"
                  style={{ fontSize: tinyFont }}
                >
                  <ArrowPathIcon
                    className={cn(
                      "mr-1 h-3 w-3",
                      configLoading && "animate-spin-slow",
                    )}
                  />
                  Reload assistants
                </span>
              </ListboxOption>

              <AccountOption onClose={close} />

              <div
                className="text-description border-border flex items-center justify-between gap-1.5 border-x-0 border-b-0 border-t border-solid px-2 py-2"
                style={{ fontSize: tinyFont }}
              >
                <span className="block" style={{ fontSize: tinyFont - 1 }}>
                  <code>{getMetaKeyLabel()} ⇧ '</code> to toggle assistant
                </span>
              </div>
            </div>
          </ListboxOptions>
        </Transition>
      </div>
    </Listbox>
  );
}<|MERGE_RESOLUTION|>--- conflicted
+++ resolved
@@ -144,20 +144,10 @@
               </ListboxOption>
 
               <ListboxOption
-<<<<<<< HEAD
-                value="reload-assistants"
-                fontSizeModifier={-2}
-                className="border-border border-b px-2 py-1.5"
-                onClick={async (e: any) => {
-                  e.stopPropagation();
-                  await refreshProfiles();
-                }}
-=======
                 value="reload-assistant"
                 fontSizeModifier={-2}
                 className="border-border border-b px-2 py-1.5"
                 onClick={() => refreshProfiles()}
->>>>>>> 3f6eba29
               >
                 <span
                   className="text-description flex flex-row items-center"
