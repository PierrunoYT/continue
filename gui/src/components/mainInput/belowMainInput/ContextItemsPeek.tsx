--- conflicted
+++ resolved
@@ -126,45 +126,12 @@
       className="mr-2 flex cursor-pointer flex-row items-center gap-1.5 whitespace-nowrap rounded px-1.5 py-1 text-xs hover:bg-white/10"
       data-testid="context-items-peek-item"
     >
-<<<<<<< HEAD
-      <div className="flex w-full items-center">
-        {getContextItemIcon()}
-        <div className="flex min-w-0 flex-1 gap-2 text-xs">
-          <div
-            className={`max-w-[50%] flex-shrink-0 truncate ${isUrl ? "hover:underline" : ""}`}
-          >
-            {contextItem.name}
-          </div>
-          <div
-            className={`text-description-muted min-w-0 flex-1 overflow-hidden truncate whitespace-nowrap text-xs ${isUrl ? "hover:underline" : ""}`}
-            onClick={
-              isUrl
-                ? (e) => {
-                    if (contextItem.uri?.value) {
-                      e.stopPropagation();
-                      ideMessenger.post("openUrl", contextItem.uri.value);
-                    } else {
-                      console.error("Couldn't open url", contextItem.uri);
-                    }
-                  }
-                : undefined
-            }
-          >
-            {contextItem.uri?.type === "file"
-              ? getUriPathBasename(contextItem.description)
-              : contextItem.description}
-          </div>
-        </div>
-
-        {isUrl && (
-          <ArrowTopRightOnSquareIcon className="text-description-muted mx-2 h-4 w-4 flex-shrink-0 opacity-0 group-hover:opacity-100" />
-=======
       {getContextItemIcon()}
       <span className={`line-clamp-1 max-w-[130px] flex-shrink-0`}>
         {contextItem.name}
       </span>
       <div
-        className={`group flex flex-row items-center gap-1.5 pr-1.5 text-xs text-gray-400 ${isUrl ? "hover:underline" : ""}`}
+        className={`text-description-muted group flex flex-row items-center gap-1.5 pr-1.5 text-xs ${isUrl ? "hover:underline" : ""}`}
         onClick={
           isUrl
             ? (e) => {
@@ -184,8 +151,7 @@
             : contextItem.description}
         </span>
         {isUrl && (
-          <ArrowTopRightOnSquareIcon className="h-3 w-3 flex-shrink-0 text-gray-400 opacity-80 group-hover:opacity-100" />
->>>>>>> e8fd810c
+          <ArrowTopRightOnSquareIcon className="text-description-muted h-3 w-3 flex-shrink-0 opacity-80 group-hover:opacity-100" />
         )}
       </div>
     </div>
