--- conflicted
+++ resolved
@@ -1,5 +1,5 @@
 import { ChatHistoryItem } from "core";
-import { renderChatMessage } from "core/util/messageContent";
+import { renderChatMessage, stripImages } from "core/util/messageContent";
 import { useEffect, useState } from "react";
 import { useDispatch, useSelector } from "react-redux";
 import styled from "styled-components";
@@ -93,12 +93,8 @@
         ) : (
           <StyledMarkdownPreview
             isRenderingInStepContainer
-<<<<<<< HEAD
-            source={renderChatMessage(props.item.message)}
-=======
             source={stripImages(props.item.message.content)}
             itemIndex={props.index}
->>>>>>> 28c84c82
           />
         )}
       </ContentDiv>
