--- conflicted
+++ resolved
@@ -19,11 +19,7 @@
   return (
     <div className="w-full">
       <Alert type="info">
-<<<<<<< HEAD
-        <p className="font-semibold text-sm m-0">
-=======
         <p className="m-0 text-sm font-semibold">
->>>>>>> 770bc90d
           Prefer to use a different provider like OpenAI?
         </p>
         <p className="m-0 mt-1 text-xs">
