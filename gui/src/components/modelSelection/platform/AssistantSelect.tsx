import {
  ArrowTopRightOnSquareIcon,
  BuildingOfficeIcon,
  ChevronDownIcon,
  Cog6ToothIcon,
  ExclamationTriangleIcon,
  PlusIcon,
} from "@heroicons/react/24/outline";
import { useContext, useEffect, useMemo, useRef } from "react";
import { useAuth } from "../../../context/Auth";
import { IdeMessengerContext } from "../../../context/IdeMessenger";
<<<<<<< HEAD
import { setSelectedProfile } from "../../../redux";
import { useAppDispatch, useAppSelector } from "../../../redux/hooks";
=======
import { cycleProfile, selectProfileThunk } from "../../../redux";
import { useAppDispatch } from "../../../redux/hooks";
>>>>>>> 400df1a5
import {
  fontSize,
  getMetaKeyLabel,
  isLocalProfile,
  isMetaEquivalentKeyPressed,
} from "../../../util";
import {
  Listbox,
  ListboxButton,
  ListboxOption,
  ListboxOptions,
  Transition,
} from "../../ui";

import { ProfileDescription } from "core/config/ConfigHandler";
import { useNavigate } from "react-router-dom";
import { vscCommandCenterInactiveBorder } from "../..";
import { ROUTES } from "../../../util/navigation";
import { ToolTip } from "../../gui/Tooltip";
import { useLump } from "../../mainInput/Lump/LumpContext";
import { useFontSize } from "../../ui/font";
import AssistantIcon from "./AssistantIcon";

interface AssistantSelectOptionProps {
  profile: ProfileDescription;
  selected: boolean;
  onClick: () => void;
}

const AssistantSelectOption = ({
  profile,
  selected,
  onClick,
}: AssistantSelectOptionProps) => {
  const tinyFont = useFontSize(-4);

  const navigate = useNavigate();

  const hasFatalErrors = useMemo(() => {
    return !!profile.errors?.find((error) => error.fatal);
  }, [profile.errors]);

  const dispatch = useAppDispatch();
  const ideMessenger = useContext(IdeMessengerContext);

  function handleOptionClick() {
    // optimistic update
    dispatch(setSelectedProfile(profile.id));
    // notify core which will handle actual update
    ideMessenger.post("didChangeSelectedProfile", {
      id: profile.id,
    });
    onClick();
  }

  function handleConfigure() {
    ideMessenger.post("config/openProfile", { profileId: profile.id });
    onClick();
  }

  function handleClickError() {
    if (profile.id === "local") {
      navigate(ROUTES.CONFIG_ERROR);
    } else {
      ideMessenger.post("config/openProfile", { profileId: profile.id });
    }
    onClick();
  }

  return (
    <ListboxOption
      value={profile.id}
      disabled={hasFatalErrors}
      onClick={!hasFatalErrors ? handleOptionClick : undefined}
      fontSizeModifier={-2}
      className={selected ? "bg-list-active text-list-active-foreground" : ""}
    >
      <div
        className="flex w-full flex-col gap-0.5"
        style={{
          fontSize: tinyFont,
        }}
      >
        <div className="flex w-full items-center justify-between bg-transparent">
          <div className="flex w-full items-center gap-1.5">
            <div className="flex h-4 w-4 flex-shrink-0">
              <AssistantIcon assistant={profile} />
            </div>
            <span
              className={`line-clamp-1 flex-1 ${selected ? "font-semibold" : ""}`}
            >
              {profile.title}
            </span>
          </div>
          <div className="flex flex-row items-center gap-1">
            {!profile.errors?.length ? (
              isLocalProfile(profile) ? (
                <Cog6ToothIcon
                  className="text-lightgray h-3 w-3 flex-shrink-0 cursor-pointer"
                  onClick={(e) => {
                    e.stopPropagation();
                    e.preventDefault();
                    handleConfigure();
                  }}
                />
              ) : (
                <ArrowTopRightOnSquareIcon
                  className="text-lightgray h-3 w-3 flex-shrink-0 cursor-pointer"
                  onClick={(e) => {
                    e.stopPropagation();
                    e.preventDefault();
                    handleConfigure();
                  }}
                />
              )
            ) : (
              <>
                <ExclamationTriangleIcon
                  data-tooltip-id={`${profile.id}-errors-tooltip`}
                  className="h-3 w-3 flex-shrink-0 cursor-pointer text-red-500"
                  onClick={(e) => {
                    e.preventDefault();
                    e.stopPropagation();
                    handleClickError();
                  }}
                />
                <ToolTip id={`${profile.id}-errors-tooltip`}>
                  <div className="font-semibold">Errors</div>
                  {JSON.stringify(profile.errors, null, 2)}
                </ToolTip>
              </>
            )}
          </div>
        </div>
      </div>
    </ListboxOption>
  );
};

export default function AssistantSelect() {
  const dispatch = useAppDispatch();
  const buttonRef = useRef<HTMLButtonElement>(null);
  const { selectedProfile, selectedOrganization } = useAuth();
  const availableProfiles = useAppSelector(
    (store) => store.profiles.availableProfiles,
  );
  const ideMessenger = useContext(IdeMessengerContext);
  const { isToolbarExpanded } = useLump();

  const { profiles, session, login } = useAuth();
  const navigate = useNavigate();

  function close() {
    if (buttonRef.current) {
      buttonRef.current.click();
    }
  }
  function onNewAssistant() {
    ideMessenger.post("controlPlane/openUrl", {
      path: "new",
      orgSlug: selectedOrganization?.slug,
    });
    close();
  }

  useEffect(() => {
    let lastToggleTime = 0;
    const DEBOUNCE_MS = 500;

    const handleKeyDown = (event: KeyboardEvent) => {
      if (
        event.key === "'" &&
        isMetaEquivalentKeyPressed(event as any) &&
        event.shiftKey
      ) {
        const now = Date.now();

        if (now - lastToggleTime >= DEBOUNCE_MS) {
          lastToggleTime = now;

          const profileIds =
            availableProfiles?.map((profile) => profile.id) ?? [];
          // In case of 1 or 0 profiles just does nothing
          if (profileIds.length < 2) {
            return;
          }
          let nextId = profileIds[0];
          if (selectedProfile) {
            const curIndex = profileIds.indexOf(selectedProfile.id);
            const nextIndex = (curIndex + 1) % profileIds.length;
            nextId = profileIds[nextIndex];
          }
          dispatch(setSelectedProfile(nextId));
          ideMessenger.post("didChangeSelectedProfile", {
            id: nextId,
          });
        }
      }
    };

    window.addEventListener("keydown", handleKeyDown);
    return () => {
      window.removeEventListener("keydown", handleKeyDown);
    };
  }, [availableProfiles, selectedProfile]);

  const tinyFont = useFontSize(-4);
  const smallFont = useFontSize(-3);

  if (!selectedProfile) {
    return (
      <div
        onClick={() => {
          ideMessenger.request("controlPlane/openUrl", {
            path: "/new?type=assistant",
            orgSlug: selectedOrganization?.slug,
          });
        }}
        className="flex cursor-pointer select-none items-center gap-1 text-gray-400"
        style={{ fontSize: smallFont }}
      >
        <PlusIcon className="h-3 w-3 flex-shrink-0 select-none" />
        <span
          className={`line-clamp-1 select-none ${isToolbarExpanded ? "xs:hidden sm:line-clamp-1" : ""}`}
        >
          Create your first assistant
        </span>
      </div>
    );
  }

  return (
    <Listbox>
      <div className="relative">
        <ListboxButton
          data-testid="assistant-select-button"
          ref={buttonRef}
          className="border-none bg-transparent text-gray-400 hover:brightness-125"
          style={{ fontSize: fontSize(-3) }}
        >
          <div className="flex flex-row items-center gap-1.5">
            <div className="h-3 w-3 flex-shrink-0 select-none">
              <AssistantIcon size={3} assistant={selectedProfile} />
            </div>
            <span
              className={`line-clamp-1 select-none ${isToolbarExpanded ? "xs:hidden sm:line-clamp-1" : ""}`}
            >
              {selectedProfile.title}
            </span>
          </div>
          <ChevronDownIcon
            className="h-2 w-2 flex-shrink-0 select-none"
            aria-hidden="true"
          />
        </ListboxButton>

        <Transition>
          <ListboxOptions className="min-w-[200px] pb-0">
            <div
              className={`thin-scrollbar flex max-h-[300px] flex-col overflow-y-auto`}
            >
              {profiles?.map((profile, idx) => {
                return (
                  <AssistantSelectOption
                    key={idx}
                    profile={profile}
                    onClick={close}
                    selected={profile.id === selectedProfile.id}
                  />
                );
              })}
            </div>

            <div className="flex flex-col">
              <div
                className="my-0 h-[0.5px]"
                style={{
                  backgroundColor: vscCommandCenterInactiveBorder,
                }}
              />

              <ListboxOption
                value={"new-assistant"}
                fontSizeModifier={-2}
                onClick={session ? onNewAssistant : () => login(false)}
              >
                <div
                  className="text-lightgray flex flex-row items-center gap-2"
                  style={{
                    fontSize: tinyFont,
                  }}
                >
                  <PlusIcon className="ml-0.5 h-3 w-3 flex-shrink-0" />
                  New Assistant
                </div>
              </ListboxOption>

              <div
                className="my-0 h-[0.5px]"
                style={{
                  backgroundColor: vscCommandCenterInactiveBorder,
                }}
              />

              <div
                className="text-lightgray flex items-center justify-between px-2 py-1"
                style={{
                  fontSize: tinyFont,
                }}
              >
                <span
                  className="block"
                  style={{
                    fontSize: tinyFont - 1,
                  }}
                >
                  <code>{getMetaKeyLabel()} ⇧ '</code> to toggle
                </span>
                <div
                  className="ml-auto flex items-center gap-1"
                  onClick={() => navigate(ROUTES.CONFIG)}
                >
                  {selectedOrganization?.iconUrl ? (
                    <img
                      src={selectedOrganization.iconUrl}
                      className="h-3 w-3 rounded-full"
                    />
                  ) : (
                    <BuildingOfficeIcon className="h-4 w-4" />
                  )}
                  <span
                    className="hover:cursor-pointer hover:underline"
                    style={{
                      fontSize: tinyFont - 1,
                    }}
                  >
                    {selectedOrganization?.name || "Personal"}
                  </span>
                </div>
              </div>
            </div>
          </ListboxOptions>
        </Transition>
      </div>
    </Listbox>
  );
}<|MERGE_RESOLUTION|>--- conflicted
+++ resolved
@@ -9,13 +9,8 @@
 import { useContext, useEffect, useMemo, useRef } from "react";
 import { useAuth } from "../../../context/Auth";
 import { IdeMessengerContext } from "../../../context/IdeMessenger";
-<<<<<<< HEAD
 import { setSelectedProfile } from "../../../redux";
 import { useAppDispatch, useAppSelector } from "../../../redux/hooks";
-=======
-import { cycleProfile, selectProfileThunk } from "../../../redux";
-import { useAppDispatch } from "../../../redux/hooks";
->>>>>>> 400df1a5
 import {
   fontSize,
   getMetaKeyLabel,
