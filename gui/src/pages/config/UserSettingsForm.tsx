import {
  CheckIcon,
  ChevronRightIcon,
  ExclamationTriangleIcon,
  XMarkIcon,
} from "@heroicons/react/24/outline";
import {
  SharedConfigSchema,
  modifyAnyConfigWithSharedConfig,
} from "core/config/sharedConfig";
import { HubSessionInfo } from "core/control-plane/AuthTypes";
import { useContext, useEffect, useState } from "react";
import { Input } from "../../components";
import NumberInput from "../../components/gui/NumberInput";
import { Select } from "../../components/gui/Select";
import ToggleSwitch from "../../components/gui/Switch";
import { ToolTip } from "../../components/gui/Tooltip";
import { useFontSize } from "../../components/ui/font";
import { useAuth } from "../../context/Auth";
import { IdeMessengerContext } from "../../context/IdeMessenger";
import { useAppDispatch, useAppSelector } from "../../redux/hooks";
import { updateConfig } from "../../redux/slices/configSlice";
import { setLocalStorage } from "../../util/localStorage";
import { ContinueFeaturesMenu } from "./ContinueFeaturesMenu";

export function UserSettingsForm() {
  /////// User settings section //////
  const dispatch = useAppDispatch();
  const ideMessenger = useContext(IdeMessengerContext);
  const config = useAppSelector((state) => state.config.config);
  const [showExperimental, setShowExperimental] = useState(false);
  const { session } = useAuth();

  function handleUpdate(sharedConfig: SharedConfigSchema) {
    // Optimistic update
    const updatedConfig = modifyAnyConfigWithSharedConfig(config, sharedConfig);
    dispatch(updateConfig(updatedConfig));
    // IMPORTANT no need for model role updates (separate logic for selected model roles)
    // simply because this function won't be used to update model roles

    // Actual update to core which propagates back with config update event
    ideMessenger.post("config/updateSharedConfig", sharedConfig);
  }

  // Disable autocomplete
  const disableAutocompleteInFiles = (
    config.tabAutocompleteOptions?.disableInFiles ?? []
  ).join(", ");
  const [formDisableAutocomplete, setFormDisableAutocomplete] = useState(
    disableAutocompleteInFiles,
  );

  useEffect(() => {
    // Necessary so that reformatted/trimmed values don't cause dirty state
    setFormDisableAutocomplete(disableAutocompleteInFiles);
  }, [disableAutocompleteInFiles]);

  // Workspace prompts
  const promptPath = config.experimental?.promptPath || "";
  const [formPromptPath, setFormPromptPath] = useState(promptPath);
  const cancelChangePromptPath = () => {
    setFormPromptPath(promptPath);
  };
  const handleSubmitPromptPath = () => {
    handleUpdate({
      promptPath: formPromptPath || "",
    });
  };

  const handleEnableStaticContextualizationToggle = (value: boolean) => {
    handleUpdate({ enableStaticContextualization: value });
  };

  useEffect(() => {
    // Necessary so that reformatted/trimmed values don't cause dirty state
    setFormPromptPath(promptPath);
  }, [promptPath]);

  // TODO defaults are in multiple places, should be consolidated and probably not explicit here
  const showSessionTabs = config.ui?.showSessionTabs ?? false;
  const codeWrap = config.ui?.codeWrap ?? false;
  const showChatScrollbar = config.ui?.showChatScrollbar ?? false;
  const readResponseTTS = config.experimental?.readResponseTTS ?? false;
  const autoAcceptEditToolDiffs = config.ui?.autoAcceptEditToolDiffs ?? false;
  const displayRawMarkdown = config.ui?.displayRawMarkdown ?? false;
  const disableSessionTitles = config.disableSessionTitles ?? false;
  const useCurrentFileAsContext =
    config.experimental?.useCurrentFileAsContext ?? false;
  const enableExperimentalTools =
    config.experimental?.enableExperimentalTools ?? false;
<<<<<<< HEAD
=======
  const onlyUseSystemMessageTools =
    config.experimental?.onlyUseSystemMessageTools ?? false;
  const optInNextEditFeature =
    config.experimental?.optInNextEditFeature ?? false;
>>>>>>> 72b7791b
  const codebaseToolCallingOnly =
    config.experimental?.codebaseToolCallingOnly ?? false;
  const enableStaticContextualization =
    config.experimental?.enableStaticContextualization ?? false;

  const allowAnonymousTelemetry = config.allowAnonymousTelemetry ?? true;
  const disableIndexing = config.disableIndexing ?? false;

  // const useAutocompleteCache = config.tabAutocompleteOptions?.useCache ?? true;
  // const useChromiumForDocsCrawling =
  //   config.experimental?.useChromiumForDocsCrawling ?? false;
  // const codeBlockToolbarPosition = config.ui?.codeBlockToolbarPosition ?? "top";
  const useAutocompleteMultilineCompletions =
    config.tabAutocompleteOptions?.multilineCompletions ?? "auto";
  const modelTimeout = config.tabAutocompleteOptions?.modelTimeout ?? 150;
  const debounceDelay = config.tabAutocompleteOptions?.debounceDelay ?? 250;
  const fontSize = useFontSize();

  const cancelChangeDisableAutocomplete = () => {
    setFormDisableAutocomplete(disableAutocompleteInFiles);
  };
  const handleDisableAutocompleteSubmit = () => {
    handleUpdate({
      disableAutocompleteInFiles: formDisableAutocomplete
        .split(",")
        .map((val) => val.trim())
        .filter((val) => !!val),
    });
  };

  const [hubEnabled, setHubEnabled] = useState(false);
  useEffect(() => {
    void ideMessenger.ide
      .getIdeSettings()
      .then(({ continueTestEnvironment }) => {
        setHubEnabled(continueTestEnvironment === "production");
      });
  }, [ideMessenger]);

  const hasContinueEmail = (session as HubSessionInfo)?.account?.id.includes(
    "@continue.dev",
  );

  return (
    <div className="flex flex-col">
      {/* {selectedProfile && isLocalProfile(selectedProfile) ? (
        <div className="flex items-center justify-center">
          <SecondaryButton
            className="flex flex-row items-center gap-1"
            onClick={() => {
              ideMessenger.post("config/openProfile", {
                profileId: selectedProfile.id,
              });
            }}
          >
            <span>Open</span>
            <span>Config</span>
            <span className="xs:flex hidden">File</span>
          </SecondaryButton>
        </div>
      ) : null} */}
      {hubEnabled ? (
        <div className="flex flex-col gap-4 py-4">
          <div>
            <h2 className="mb-2 mt-0 p-0">User settings</h2>
          </div>

          <div className="flex flex-col gap-4">
            <ToggleSwitch
              isToggled={showSessionTabs}
              onToggle={() =>
                handleUpdate({
                  showSessionTabs: !showSessionTabs,
                })
              }
              text="Show Session Tabs"
            />
            <ToggleSwitch
              isToggled={codeWrap}
              onToggle={() =>
                handleUpdate({
                  codeWrap: !codeWrap,
                })
              }
              text="Wrap Codeblocks"
            />

            <ToggleSwitch
              isToggled={showChatScrollbar}
              onToggle={() =>
                handleUpdate({
                  showChatScrollbar: !showChatScrollbar,
                })
              }
              text="Show Chat Scrollbar"
            />
            <ToggleSwitch
              isToggled={readResponseTTS}
              onToggle={() =>
                handleUpdate({
                  readResponseTTS: !readResponseTTS,
                })
              }
              text="Text-to-Speech Output"
            />
            {/* <ToggleSwitch
                    isToggled={useChromiumForDocsCrawling}
                    onToggle={() =>
                      handleUpdate({
                        useChromiumForDocsCrawling: !useChromiumForDocsCrawling,
                      })
                    }
                    text="Use Chromium for Docs Crawling"
                  /> */}
            <ToggleSwitch
              isToggled={!disableSessionTitles}
              onToggle={() =>
                handleUpdate({
                  disableSessionTitles: !disableSessionTitles,
                })
              }
              text="Enable Session Titles"
            />
            <ToggleSwitch
              isToggled={!displayRawMarkdown}
              onToggle={() =>
                handleUpdate({
                  displayRawMarkdown: !displayRawMarkdown,
                })
              }
              text="Format Markdown"
            />

            <ToggleSwitch
              isToggled={allowAnonymousTelemetry}
              onToggle={() =>
                handleUpdate({
                  allowAnonymousTelemetry: !allowAnonymousTelemetry,
                })
              }
              text="Allow Anonymous Telemetry"
            />

            <ToggleSwitch
              isToggled={!disableIndexing}
              onToggle={() =>
                handleUpdate({
                  disableIndexing: !disableIndexing,
                })
              }
              text="Enable Indexing"
            />

            {/* <ToggleSwitch
                    isToggled={useAutocompleteCache}
                    onToggle={() =>
                      handleUpdate({
                        useAutocompleteCache: !useAutocompleteCache,
                      })
                    }
                    text="Use Autocomplete Cache"
                  /> */}

            <label className="flex items-center justify-between gap-3">
              <span className="text-left">Font Size</span>
              <NumberInput
                value={fontSize}
                onChange={(val) => {
                  setLocalStorage("fontSize", val);
                  handleUpdate({
                    fontSize: val,
                  });
                }}
                min={7}
                max={50}
              />
            </label>
            <label className="flex items-center justify-between gap-3">
              <span className="lines lines-1 text-left">
                Multiline Autocompletions
              </span>
              <Select
                value={useAutocompleteMultilineCompletions}
                onChange={(e) =>
                  handleUpdate({
                    useAutocompleteMultilineCompletions: e.target.value as
                      | "auto"
                      | "always"
                      | "never",
                  })
                }
              >
                <option value="auto">Auto</option>
                <option value="always">Always</option>
                <option value="never">Never</option>
              </Select>
            </label>
            <label className="flex items-center justify-between gap-3">
              <span className="text-left">Autocomplete Timeout (ms)</span>
              <NumberInput
                value={modelTimeout}
                onChange={(val) =>
                  handleUpdate({
                    modelTimeout: val,
                  })
                }
                min={100}
                max={5000}
              />
            </label>
            <label className="flex items-center justify-between gap-3">
              <span className="text-left">Autocomplete Debounce (ms)</span>
              <NumberInput
                value={debounceDelay}
                onChange={(val) =>
                  handleUpdate({
                    debounceDelay: val,
                  })
                }
                min={0}
                max={2500}
              />
            </label>
            <form
              className="flex flex-col gap-1"
              onSubmit={(e) => {
                e.preventDefault();
                handleDisableAutocompleteSubmit();
              }}
            >
              <div className="flex items-center justify-between">
                <span>Disable autocomplete in files</span>
                <div className="flex items-center gap-2">
                  <Input
                    value={formDisableAutocomplete}
                    className="max-w-[100px]"
                    onChange={(e) => {
                      setFormDisableAutocomplete(e.target.value);
                    }}
                  />
                  <div className="flex h-full flex-col">
                    {formDisableAutocomplete !== disableAutocompleteInFiles ? (
                      <>
                        <div
                          onClick={handleDisableAutocompleteSubmit}
                          className="cursor-pointer"
                        >
                          <CheckIcon className="h-4 w-4 text-green-500 hover:opacity-80" />
                        </div>
                        <div
                          onClick={cancelChangeDisableAutocomplete}
                          className="cursor-pointer"
                        >
                          <XMarkIcon className="h-4 w-4 text-red-500 hover:opacity-80" />
                        </div>
                      </>
                    ) : (
                      <div>
                        <CheckIcon className="text-vsc-foreground-muted h-4 w-4" />
                      </div>
                    )}
                  </div>
                </div>
              </div>
              <span className="text-vsc-foreground-muted text-lightgray self-end text-xs">
                Comma-separated list of path matchers
              </span>
            </form>
          </div>

          <div className="flex flex-col gap-x-2 gap-y-4">
            <div
              className="flex cursor-pointer items-center gap-2 text-left text-sm font-semibold"
              onClick={() => setShowExperimental(!showExperimental)}
            >
              <ChevronRightIcon
                className={`h-4 w-4 transition-transform ${
                  showExperimental ? "rotate-90" : ""
                }`}
              />
              <span>Experimental Settings</span>
            </div>
            <div
              className={`duration-400 overflow-hidden transition-all ease-in-out ${
                showExperimental
                  ? "max-h-96" /* Increased from max-h-40 to max-h-96 to accommodate ContinueFeaturesMenu */
                  : "max-h-0"
              }`}
            >
              <div className="flex flex-col gap-x-1 gap-y-4 pl-6">
                <ToggleSwitch
                  isToggled={autoAcceptEditToolDiffs}
                  onToggle={() =>
                    handleUpdate({
                      autoAcceptEditToolDiffs: !autoAcceptEditToolDiffs,
                    })
                  }
                  text="Auto-Accept Agent Edits"
                  showIfToggled={
                    <>
                      <ExclamationTriangleIcon
                        data-tooltip-id={`auto-accept-diffs-warning-tooltip`}
                        className="h-3 w-3 text-yellow-500"
                      />
                      <ToolTip id={`auto-accept-diffs-warning-tooltip`}>
                        {`Be very careful with this setting. When turned on, Agent mode's edit tool can make changes to files with no manual review or guaranteed stopping point`}
                      </ToolTip>
                    </>
                  }
                />

                <ToggleSwitch
                  isToggled={useCurrentFileAsContext}
                  onToggle={() =>
                    handleUpdate({
                      useCurrentFileAsContext: !useCurrentFileAsContext,
                    })
                  }
                  text="Add Current File by Default"
                />

                <ToggleSwitch
                  isToggled={enableExperimentalTools}
                  onToggle={() =>
                    handleUpdate({
                      enableExperimentalTools: !enableExperimentalTools,
                    })
                  }
                  text="Enable experimental tools"
                />

                <ToggleSwitch
                  isToggled={onlyUseSystemMessageTools}
                  onToggle={() =>
                    handleUpdate({
                      onlyUseSystemMessageTools: !onlyUseSystemMessageTools,
                    })
                  }
                  text="Only use system message tools"
                />

                <ToggleSwitch
                  isToggled={codebaseToolCallingOnly}
                  onToggle={() =>
                    handleUpdate({
                      codebaseToolCallingOnly: !codebaseToolCallingOnly,
                    })
                  }
                  text="@Codebase: use tool calling only"
                />

                {hasContinueEmail && (
                  <ContinueFeaturesMenu
                    enableStaticContextualization={
                      enableStaticContextualization
                    }
                    handleEnableStaticContextualizationToggle={
                      handleEnableStaticContextualizationToggle
                    }
                  />
                )}
              </div>
            </div>
          </div>
        </div>
      ) : null}
    </div>
  );
}<|MERGE_RESOLUTION|>--- conflicted
+++ resolved
@@ -88,13 +88,8 @@
     config.experimental?.useCurrentFileAsContext ?? false;
   const enableExperimentalTools =
     config.experimental?.enableExperimentalTools ?? false;
-<<<<<<< HEAD
-=======
   const onlyUseSystemMessageTools =
     config.experimental?.onlyUseSystemMessageTools ?? false;
-  const optInNextEditFeature =
-    config.experimental?.optInNextEditFeature ?? false;
->>>>>>> 72b7791b
   const codebaseToolCallingOnly =
     config.experimental?.codebaseToolCallingOnly ?? false;
   const enableStaticContextualization =
