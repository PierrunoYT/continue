--- conflicted
+++ resolved
@@ -22,10 +22,7 @@
     - [Our Git Workflow](#our-git-workflow)
     - [Development workflow](#development-workflow)
     - [Formatting](#formatting)
-<<<<<<< HEAD
-=======
     - [Theme Colors](#theme-colors)
->>>>>>> 1791780c
     - [Testing](#testing)
     - [Review Process](#review-process)
     - [Getting help](#getting-help)
