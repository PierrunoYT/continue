--- conflicted
+++ resolved
@@ -30,15 +30,12 @@
 import EditDecorationManager from "./quickEdit/EditDecorationManager";
 import { QuickEdit, QuickEditShowParams } from "./quickEdit/QuickEditQuickPick";
 import { Battery } from "./util/battery";
+import { getMetaKeyLabel } from "./util/util";
 import { VsCodeIde } from "./VsCodeIde";
-import { getMetaKeyLabel } from "./util/util";
-
+
+import { LOCAL_DEV_DATA_VERSION } from "core/data/log";
+import { startLocalOllama } from "core/util/ollamaHelper";
 import type { VsCodeWebviewProtocol } from "./webviewProtocol";
-<<<<<<< HEAD
-import { LOCAL_DEV_DATA_VERSION } from "core/data/log";
-=======
-import { startLocalOllama } from "core/util/ollamaHelper";
->>>>>>> f5ece3f8
 
 let fullScreenPanel: vscode.WebviewPanel | undefined;
 
@@ -920,7 +917,8 @@
         },
         {
           label: "$(screen-full) Open full screen chat",
-          description: getMetaKeyLabel() + " + K, " + getMetaKeyLabel() + " + M",
+          description:
+            getMetaKeyLabel() + " + K, " + getMetaKeyLabel() + " + M",
         },
         {
           label: quickPickStatusText(targetStatus),
