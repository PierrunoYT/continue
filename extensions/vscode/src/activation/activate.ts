--- conflicted
+++ resolved
@@ -6,11 +6,6 @@
 import registerQuickFixProvider from "../lang-server/codeActions";
 import { getExtensionVersion } from "../util/util";
 import { getExtensionUri } from "../util/vscode";
-<<<<<<< HEAD
-=======
-import { VsCodeContinueApi } from "./api";
-import { setupInlineTips } from "./inlineTips";
->>>>>>> 08dc5db1
 import { VsCodeContinueApi } from "./api";
 import { setupInlineTips } from "./inlineTips";
 
