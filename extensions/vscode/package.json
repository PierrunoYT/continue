--- conflicted
+++ resolved
@@ -2,11 +2,7 @@
   "name": "continue",
   "icon": "media/icon.png",
   "author": "Continue Dev, Inc",
-<<<<<<< HEAD
-  "version": "0.9.203",
-=======
   "version": "0.9.198",
->>>>>>> 628736a8
   "repository": {
     "type": "git",
     "url": "https://github.com/continuedev/continue"
