--- conflicted
+++ resolved
@@ -6,7 +6,7 @@
   entryPoints: ["src/extension.ts"],
   bundle: true,
   outfile: "out/extension.js",
-  external: ["vscode", "esbuild"],
+  external: ["vscode", "esbuild", "jsdom"],
   format: "cjs",
   platform: "node",
   sourcemap: true,
@@ -23,31 +23,10 @@
 
 (async () => {
   // Bundles the extension into one file
-<<<<<<< HEAD
   if (flags.includes("--watch")) {
     const ctx = await esbuild.context(esbuildConfig);
     await ctx.watch();
   } else {
     await esbuild.build(esbuildConfig);
   }
-=======
-  await esbuild.build({
-    entryPoints: ["src/extension.ts"],
-    bundle: true,
-    outfile: "out/extension.js",
-    external: ["vscode", "esbuild", "jsdom"],
-    format: "cjs",
-    platform: "node",
-    sourcemap: true,
-    loader: {
-      // eslint-disable-next-line @typescript-eslint/naming-convention
-      ".node": "file",
-    },
-
-    // To allow import.meta.path for transformers.js
-    // https://github.com/evanw/esbuild/issues/1492#issuecomment-893144483
-    inject: ["./importMetaUrl.js"],
-    define: { "import.meta.url": "importMetaUrl" },
-  });
->>>>>>> 7a5ba697
 })();