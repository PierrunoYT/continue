{
  "title": "config.json",
  "$ref": "#/definitions/SerializedContinueConfig",
  "definitions": {
    "BaseCompletionOptions": {
      "title": "BaseCompletionOptions",
      "type": "object",
      "properties": {
        "stream": {
          "title": "Stream",
          "description": "Whether to stream the LLM response. Currently only respected by the 'anthropic' provider. Otherwise will always stream.",
          "type": "boolean",
          "default": true
        },
        "temperature": {
          "title": "Temperature",
          "description": "The temperature of the completion.",
          "type": "number"
        },
        "topP": {
          "title": "Top P",
          "description": "The topP of the completion.",
          "type": "number"
        },
        "topK": {
          "title": "Top K",
          "description": "The topK of the completion.",
          "type": "integer"
        },
        "presencePenalty": {
          "title": "Presence Penalty",
          "description": "The presence penalty Aof the completion.",
          "type": "number"
        },
        "frequencePenalty": {
          "title": "Frequency Penalty",
          "description": "The frequency penalty of the completion.",
          "type": "number"
        },
        "mirostat": {
          "title": "Mirostat",
          "description": "Enable Mirostat sampling, controlling perplexity during text generation (default: 0, 0 = disabled, 1 = Mirostat, 2 = Mirostat 2.0). Only available for Ollama, LM Studio, and llama.cpp providers",
          "type": "number"
        },
        "stop": {
          "title": "Stop",
          "description": "The stop tokens of the completion.",
          "type": "array",
          "items": {
            "type": "string"
          }
        },
        "maxTokens": {
          "title": "Max Tokens",
          "description": "The maximum number of tokens to generate.",
          "default": 600,
          "type": "integer"
        },
        "numThreads": {
          "title": "Number of threads",
          "description": "The number of threads used in the generation process. Only available for Ollama (this is the num_thread parameter)",
          "type": "integer"
        },
        "keepAlive": {
          "title": "Ollama keep_alive",
          "description": "The number of seconds after no requests are made to unload the model from memory. Defaults to 60*30 = 30min",
          "type": "integer"
        }
      }
    },
    "RequestOptions": {
      "title": "RequestOptions",
      "type": "object",
      "properties": {
        "timeout": {
          "title": "Timeout",
          "description": "Set the timeout for each request to the LLM. If you are running a local LLM that takes a while to respond, you might want to set this to avoid timeouts.",
          "default": 7200,
          "type": "integer"
        },
        "verifySsl": {
          "title": "Verify Ssl",
          "description": "Whether to verify SSL certificates for requests.",
          "type": "boolean"
        },
        "caBundlePath": {
          "title": "Ca Bundle Path",
          "description": "Path to a custom CA bundle to use when making the HTTP request",
          "anyOf": [
            {
              "type": "string"
            },
            {
              "type": "array",
              "items": {
                "type": "string"
              }
            }
          ]
        },
        "proxy": {
          "title": "Proxy",
          "description": "Proxy URL to use when making the HTTP request",
          "type": "string"
        },
        "headers": {
          "title": "Headers",
          "description": "Headers to use when making the HTTP request",
          "type": "object",
          "additionalProperties": {
            "type": "string"
          }
        },
        "extraBodyProperties": {
          "title": "Extra Body Properties",
          "description": "This object will be merged with the body when making the HTTP requests",
          "type": "object"
        }
      }
    },
    "ModelDescription": {
      "title": "ModelDescription",
      "type": "object",
      "properties": {
        "title": {
          "title": "Title",
          "description": "The title you wish to give your model.",
          "type": "string"
        },
        "provider": {
          "title": "Provider",
          "description": "The provider of the model. This is used to determine the type of model, and how to interact with it.",
          "enum": [
            "openai",
            "free-trial",
            "anthropic",
            "cohere",
            "bedrock",
            "together",
            "ollama",
            "huggingface-tgi",
            "huggingface-inference-api",
            "llama.cpp",
            "replicate",
            "gemini",
            "lmstudio",
            "llamafile",
            "mistral",
            "deepinfra",
            "flowise",
            "groq",
<<<<<<< HEAD
            "fireworks",
            "continue-proxy"
=======
            "continue-proxy",
            "cloudflare"
>>>>>>> ad8743a9
          ],
          "markdownEnumDescriptions": [
            "### OpenAI\nUse gpt-4, gpt-3.5-turbo, or any other OpenAI model. See [here](https://openai.com/product#made-for-developers) to obtain an API key.\n\n> [Reference](https://docs.continue.dev/reference/Model%20Providers/openai)",
            "### Free Trial\nNew users can try out Continue for free using a proxy server that securely makes calls to OpenAI using our API key. If you are ready to use your own API key or have used all 250 free uses, you can enter your API key in config.json where it says `apiKey=\"\"` or select another model provider.\n> [Reference](https://docs.continue.dev/reference/Model%20Providers/freetrial)",
            "### Anthropic\nTo get started with Anthropic models, you first need to sign up for the open beta [here](https://claude.ai/login) to obtain an API key.\n> [Reference](https://docs.continue.dev/reference/Model%20Providers/anthropicllm)",
            "### Cohere\nTo use Cohere, visit the [Cohere dashboard](https://dashboard.cohere.com/api-keys) to create an API key.\n\n> [Reference](https://docs.continue.dev/reference/Model%20Providers/cohere)",
            "### Bedrock\nTo get started with Bedrock you need to sign up on AWS [here](https://aws.amazon.com/bedrock/claude/)",
            "### Together\nTogether is a hosted service that provides extremely fast streaming of open-source language models. To get started with Together:\n1. Obtain an API key from [here](https://together.ai)\n2. Paste below\n3. Select a model preset\n> [Reference](https://docs.continue.dev/reference/Model%20Providers/togetherllm)",
            "### Ollama\nTo get started with Ollama, follow these steps:\n1. Download from [ollama.ai](https://ollama.ai/) and open the application\n2. Open a terminal and run `ollama run <MODEL_NAME>`. Example model names are `codellama:7b-instruct` or `llama2:7b-text`. You can find the full list [here](https://ollama.ai/library).\n3. Make sure that the model name used in step 2 is the same as the one in config.json (e.g. `model=\"codellama:7b-instruct\"`)\n4. Once the model has finished downloading, you can start asking questions through Continue.\n> [Reference](https://docs.continue.dev/reference/Model%20Providers/ollama)",
            "### Huggingface TGI\n\n> [Reference](https://docs.continue.dev/reference/Model%20Providers/huggingfacetgi)",
            "### Huggingface Inference API\n\n> [Reference](https://docs.continue.dev/reference/Model%20Providers/huggingfaceinferenceapi)",
            "### Llama.cpp\nllama.cpp comes with a [built-in server](https://github.com/ggerganov/llama.cpp/tree/master/examples/server#llamacppexampleserver) that can be run from source. To do this:\n\n1. Clone the repository with `git clone https://github.com/ggerganov/llama.cpp`.\n2. `cd llama.cpp`\n3. Run `make` to build the server.\n4. Download the model you'd like to use and place it in the `llama.cpp/models` directory (the best place to find models is [The Bloke on HuggingFace](https://huggingface.co/TheBloke))\n5. Run the llama.cpp server with the command below (replacing with the model you downloaded):\n\n```shell\n.\\server.exe -c 4096 --host 0.0.0.0 -t 16 --mlock -m models/codellama-7b-instruct.Q8_0.gguf\n```\n\nAfter it's up and running, you can start using Continue.\n> [Reference](https://docs.continue.dev/reference/Model%20Providers/llamacpp)",
            "### Replicate\nReplicate is a hosted service that makes it easy to run ML models. To get started with Replicate:\n1. Obtain an API key from [here](https://replicate.com)\n2. Paste below\n3. Select a model preset\n> [Reference](https://docs.continue.dev/reference/Model%20Providers/replicatellm)",
            "### Gemini API\nTo get started with Google Makersuite, obtain your API key from [here](https://makersuite.google.com) and paste it below.\n> [Reference](https://docs.continue.dev/reference/Model%20Providers/geminiapi)",
            "### LMStudio\nLMStudio provides a professional and well-designed GUI for exploring, configuring, and serving LLMs. It is available on both Mac and Windows. To get started:\n1. Download from [lmstudio.ai](https://lmstudio.ai/) and open the application\n2. Search for and download the desired model from the home screen of LMStudio.\n3. In the left-bar, click the '<->' icon to open the Local Inference Server and press 'Start Server'.\n4. Once your model is loaded and the server has started, you can begin using Continue.\n> [Reference](https://docs.continue.dev/reference/Model%20Providers/lmstudio)",
            "### Llamafile\nTo get started with llamafiles, find and download a binary on their [GitHub repo](https://github.com/Mozilla-Ocho/llamafile#binary-instructions). Then run it with the following command:\n\n```shell\nchmod +x ./llamafile\n./llamafile\n```\n> [Reference](https://docs.continue.dev/reference/Model%20Providers/llamafile)",
            "### Mistral API\n\nTo get access to the Mistral API, obtain your API key from the [Mistral platform](https://docs.mistral.ai/)",
            "### DeepInfra\n\n> [Reference](https://docs.continue.dev/reference/Model%20Providers/deepinfra)",
            "### Continue Proxy\n\nContinue Enterprise users can use the Continue Proxy as a single point of access to models.",
            "### Cloudflare Workers AI\n\n[Reference](https://developers.cloudflare.com/workers-ai/)"
          ],
          "type": "string"
        },
        "model": {
          "title": "Model",
          "description": "The name of the model. Used to autodetect prompt template.",
          "type": "string"
        },
        "apiKey": {
          "title": "Api Key",
          "description": "OpenAI, Anthropic, Cohere, Together, or other API key",
          "type": "string"
        },
        "apiBase": {
          "title": "Api Base",
          "description": "The base URL of the LLM API.",
          "type": "string"
        },
        "contextLength": {
          "title": "Context Length",
          "description": "The maximum context length of the LLM in tokens, as counted by countTokens.",
          "default": 2048,
          "type": "integer"
        },
        "template": {
          "title": "Template",
          "description": "The chat template used to format messages. This is auto-detected for most models, but can be overridden here. Choose none if you are using vLLM or another server that automatically handles prompting.",
          "enum": [
            "llama2",
            "alpaca",
            "zephyr",
            "phi2",
            "phind",
            "anthropic",
            "chatml",
            "none",
            "deepseek",
            "openchat",
            "xwin-coder",
            "neural-chat",
            "codellama-70b",
            "llava",
            "gemma",
            "llama3"
          ],
          "type": "string"
        },
        "promptTemplates": {
          "title": "Prompt Templates",
          "markdownDescription": "A mapping of prompt template name ('edit' is currently the only one used in Continue) to a string giving the prompt template. See [here](https://docs.continue.dev/model-setup/configuration#customizing-the-edit-prompt) for an example.",
          "type": "object",
          "additionalProperties": {
            "type": "string"
          }
        },
        "completionOptions": {
          "title": "Completion Options",
          "description": "Options for the completion endpoint. Read more about the completion options in the documentation.",
          "default": {
            "temperature": null,
            "topP": null,
            "topK": null,
            "presencePenalty": null,
            "frequencyPenalty": null,
            "stop": null,
            "maxTokens": 600
          },
          "allOf": [
            {
              "$ref": "#/definitions/BaseCompletionOptions"
            }
          ]
        },
        "systemMessage": {
          "title": "System Message",
          "description": "A system message that will always be followed by the LLM",
          "type": "string"
        },
        "requestOptions": {
          "title": "Request Options",
          "description": "Options for the HTTP request to the LLM.",
          "default": {
            "timeout": 7200,
            "verifySsl": null,
            "caBundlePath": null,
            "proxy": null,
            "headers": null,
            "extraBodyProperties": null
          },
          "allOf": [
            {
              "$ref": "#/definitions/RequestOptions"
            }
          ]
        },
        "apiType": {
          "title": "Api Type",
          "markdownDescription": "OpenAI API type, either `openai` or `azure`",
          "enum": ["openai", "azure"]
        },
        "apiVersion": {
          "title": "Api Version",
          "description": "Azure OpenAI API version (e.g. 2023-07-01-preview)",
          "type": "string"
        },
        "engine": {
          "title": "Engine",
          "description": "Azure OpenAI engine",
          "type": "string"
        }
      },
      "required": ["title", "provider", "model"],
      "allOf": [
        {
          "if": {
            "properties": {
              "provider": {
                "type": "str"
              }
            },
            "not": {
              "required": ["provider"]
            }
          },
          "then": {
            "properties": {
              "model": {
                "description": "Choose a provider first, then model options will be shown here."
              }
            }
          }
        },
        {
          "if": {
            "properties": {
              "provider": {
                "enum": [
                  "openai",
                  "anthropic",
                  "cohere",
                  "gemini",
                  "huggingface-inference-api",
                  "replicate",
                  "together",
                  "cloudflare"
                ]
              }
            },
            "required": ["provider"]
          },
          "then": {
            "required": ["apiKey"]
          }
        },
        {
          "if": {
            "properties": {
              "provider": {
                "enum": ["huggingface-tgi", "huggingface-inference-api"]
              }
            }
          },
          "then": {
            "required": ["apiBase"]
          },
          "required": ["provider"]
        },
        {
          "if": {
            "properties": {
              "provider": {
                "enum": ["openai"]
              }
            },
            "required": ["provider"]
          },
          "then": {
            "properties": {
              "engine": {
                "type": "string"
              },
              "apiType": {
                "type": "string"
              },
              "apiVersion": {
                "type": "string"
              }
            }
          }
        },
        {
          "if": {
            "properties": {
              "provider": {
                "enum": ["cloudflare"]
              }
            },
            "required": ["provider"]
          },
          "then": {
            "properties": {
              "accountId": {
                "type": "string"
              },
              "model": {
                "anyOf": [
                  {
                    "enum": [
                      "@cf/meta/llama-3-8b-instruct",
                      "@hf/thebloke/deepseek-coder-6.7b-instruct-awq",
                      "@cf/deepseek-ai/deepseek-math-7b-instruct",
                      "@cf/thebloke/discolm-german-7b-v1-awq",
                      "@cf/tiiuae/falcon-7b-instruct",
                      "@cf/google/gemma-2b-it-lora",
                      "@hf/google/gemma-7b-it",
                      "@cf/google/gemma-7b-it-lora",
                      "@hf/nousresearch/hermes-2-pro-mistral-7b",
                      "@cf/meta/llama-2-7b-chat-fp16",
                      "@cf/meta/llama-2-7b-chat-int8",
                      "@cf/meta-llama/llama-2-7b-chat-hf-lora",
                      "@hf/thebloke/llama-2-13b-chat-awq",
                      "@hf/thebloke/llamaguard-7b-awq",
                      "@cf/mistral/mistral-7b-instruct-v0.1",
                      "@hf/mistral/mistral-7b-instruct-v0.2",
                      "@cf/mistral/mistral-7b-instruct-v0.2-lora",
                      "@hf/thebloke/neural-chat-7b-v3-1-awq",
                      "@cf/openchat/openchat-3.5-0106",
                      "@hf/thebloke/openhermes-2.5-mistral-7b-awq",
                      "@cf/microsoft/phi-2",
                      "@cf/qwen/qwen1.5-0.5b-chat",
                      "@cf/qwen/qwen1.5-1.8b-chat",
                      "@cf/qwen/qwen1.5-7b-chat-awq",
                      "@cf/qwen/qwen1.5-14b-chat-awq",
                      "@cf/defog/sqlcoder-7b-2",
                      "@hf/nexusflow/starling-lm-7b-beta",
                      "@cf/tinyllama/tinyllama-1.1b-chat-v1.0",
                      "@hf/thebloke/zephyr-7b-beta-awq",
                      "@hf/thebloke/deepseek-coder-6.7b-base-awq"
                    ]
                  },
                  {
                    "type": "string"
                  }
                ]
              }
            }
          }
        },
        {
          "if": {
            "properties": {
              "provider": {
                "enum": ["openai"]
              }
            },
            "required": ["provider"]
          },
          "then": {
            "properties": {
              "model": {
                "anyOf": [
                  {
                    "enum": [
                      "gpt-3.5-turbo",
                      "gpt-3.5-turbo-16k",
                      "gpt-4o",
                      "gpt-4",
                      "gpt-3.5-turbo-0613",
                      "gpt-4-32k",
                      "gpt-4-0125-preview",
                      "gpt-4-turbo",
                      "AUTODETECT"
                    ]
                  },
                  {
                    "type": "string"
                  }
                ]
              }
            }
          }
        },
        {
          "if": {
            "properties": {
              "provider": {
                "enum": ["replicate"]
              }
            },
            "required": ["provider"]
          },
          "then": {
            "properties": {
              "model": {
                "anyOf": [
                  {
                    "enum": [
                      "llama3-8b",
                      "llama3-70b",
                      "codellama-7b",
                      "codellama-13b",
                      "codellama-34b",
                      "llama2-7b",
                      "llama2-13b"
                    ]
                  },
                  {
                    "type": "string"
                  }
                ]
              },
              "markdownDescription": "Select a pre-defined option, or find an exact model ID from Replicate [here](https://replicate.com/collections/streaming-language-models)."
            }
          }
        },
        {
          "if": {
            "properties": {
              "provider": {
                "enum": ["free-trial"]
              }
            },
            "required": ["provider"]
          },
          "then": {
            "properties": {
              "model": {
                "enum": [
                  "gpt-4o",
                  "codestral-latest",
                  "llama3-70b",
                  "gpt-3.5-turbo",
                  "phind-codellama-34b",
                  "gemini-pro",
                  "mistral-8x7b",
                  "claude-3-sonnet-20240229",
                  "claude-3-haiku-20240307",
                  "AUTODETECT"
                ]
              }
            }
          }
        },
        {
          "if": {
            "properties": {
              "provider": {
                "enum": ["openai"]
              },
              "apiType": {
                "not": {
                  "const": "azure"
                }
              }
            },
            "required": ["provider"]
          },
          "then": {
            "properties": {
              "model": {
                "anyOf": [
                  {
                    "enum": [
                      "gpt-3.5-turbo",
                      "gpt-3.5-turbo-16k",
                      "gpt-4o",
                      "gpt-4",
                      "gpt-3.5-turbo-0613",
                      "gpt-4-32k",
                      "gpt-4-turbo",
                      "gpt-4-vision-preview",
                      "mistral-7b",
                      "mistral-8x7b",
                      "llama2-7b",
                      "llama2-13b",
                      "codellama-7b",
                      "codellama-13b",
                      "codellama-34b",
                      "codellama-70b",
                      "llama3-8b",
                      "llama3-70b",
                      "phind-codellama-34b",
                      "wizardcoder-7b",
                      "wizardcoder-13b",
                      "wizardcoder-34b",
                      "zephyr-7b",
                      "codeup-13b",
                      "deepseek-7b",
                      "deepseek-33b",
                      "neural-chat-7b",
                      "deepseek-1b",
                      "stable-code-3b",
                      "starcoder-1b",
                      "starcoder-3b",
                      "starcoder2-3b",
                      "mistral-tiny",
                      "mistral-small",
                      "mistral-medium",
                      "AUTODETECT"
                    ]
                  },
                  {
                    "type": "string"
                  }
                ]
              }
            }
          }
        },
        {
          "if": {
            "properties": {
              "provider": {
                "enum": ["anthropic"]
              }
            },
            "required": ["provider"]
          },
          "then": {
            "properties": {
              "model": {
                "anyOf": [
                  {
                    "enum": [
                      "claude-2",
                      "claude-instant-1",
                      "claude-3-opus-20240229",
                      "claude-3-sonnet-20240229",
                      "claude-3-haiku-20240307",
                      "claude-2.1"
                    ]
                  },
                  {
                    "type": "string"
                  }
                ]
              }
            }
          }
        },
        {
          "if": {
            "properties": {
              "provider": {
                "enum": ["cohere"]
              }
            },
            "required": ["provider"]
          },
          "then": {
            "properties": {
              "model": {
                "enum": ["command-r", "command-r-plus"]
              }
            }
          }
        },
        {
          "if": {
            "properties": {
              "provider": {
                "enum": ["bedrock"]
              }
            },
            "required": ["provider"]
          },
          "then": {
            "properties": {
              "model": {
                "anyOf": [
                  {
                    "enum": [
                      "claude-3-sonnet-20240229",
                      "claude-3-haiku-20240307",
                      "claude-2"
                    ]
                  },
                  {
                    "type": "string"
                  }
                ]
              }
            }
          }
        },
        {
          "if": {
            "properties": {
              "provider": {
                "enum": ["gemini"]
              }
            },
            "required": ["provider"]
          },
          "then": {
            "properties": {
              "model": {
                "enum": [
                  "chat-bison-001",
                  "gemini-pro",
                  "gemini-1.5-pro-latest",
                  "gemini-1.5-flash-latest"
                ]
              }
            }
          }
        },
        {
          "if": {
            "properties": {
              "provider": {
                "enum": ["together"]
              }
            },
            "required": ["provider"]
          },
          "then": {
            "properties": {
              "model": {
                "anyOf": [
                  {
                    "enum": [
                      "mistral-7b",
                      "mistral-8x7b",
                      "llama2-7b",
                      "llama2-13b",
                      "llama3-8b",
                      "llama3-70b",
                      "codellama-7b",
                      "codellama-13b",
                      "codellama-34b",
                      "codellama-70b",
                      "phind-codellama-34b"
                    ]
                  },
                  {
                    "type": "string"
                  }
                ],
                "markdownDescription": "Select a pre-defined option, or find an exact model string from Together AI [here](https://docs.together.ai/docs/inference-models)."
              }
            }
          }
        },
        {
          "if": {
            "properties": {
              "provider": {
                "enum": ["deepinfra"]
              }
            },
            "required": ["provider"]
          },
          "then": {
            "properties": {
              "model": {
                "markdownDescription": "Find the model name you want to use from DeepInfra [here](https://deepinfra.com/models?type=text-generation)."
              }
            }
          }
        },
        {
          "if": {
            "properties": {
              "provider": {
                "enum": [
                  "huggingface-tgi",
                  "huggingface-inference-api",
                  "llama.cpp",
                  "text-gen-webui",
                  "llamafile"
                ]
              }
            },
            "required": ["provider"]
          },
          "then": {
            "properties": {
              "model": {
                "anyOf": [
                  {
                    "enum": [
                      "mistral-7b",
                      "mistral-8x7b",
                      "llama2-7b",
                      "llama2-13b",
                      "codellama-7b",
                      "codellama-13b",
                      "codellama-34b",
                      "codellama-70b",
                      "llama3-8b",
                      "llama3-70b",
                      "phind-codellama-34b",
                      "wizardcoder-7b",
                      "wizardcoder-13b",
                      "wizardcoder-34b",
                      "zephyr-7b",
                      "codeup-13b",
                      "deepseek-7b",
                      "deepseek-33b",
                      "neural-chat-7b",
                      "deepseek-1b",
                      "stable-code-3b",
                      "starcoder-1b",
                      "starcoder-3b",
                      "starcoder2-3b"
                    ]
                  },
                  {
                    "type": "string"
                  }
                ]
              }
            }
          }
        },
        {
          "if": {
            "properties": {
              "provider": {
                "enum": ["ollama"]
              }
            },
            "required": ["provider"]
          },
          "then": {
            "properties": {
              "model": {
                "anyOf": [
                  {
                    "enum": [
                      "mistral-7b",
                      "llama2-7b",
                      "llama2-13b",
                      "codellama-7b",
                      "codellama-13b",
                      "codellama-34b",
                      "codellama-70b",
                      "llama3-8b",
                      "llama3-70b",
                      "phi-2",
                      "phind-codellama-34b",
                      "wizardcoder-7b",
                      "wizardcoder-13b",
                      "wizardcoder-34b",
                      "zephyr-7b",
                      "codeup-13b",
                      "deepseek-7b",
                      "deepseek-33b",
                      "neural-chat-7b",
                      "deepseek-1b",
                      "stable-code-3b",
                      "starcoder-1b",
                      "starcoder-3b",
                      "starcoder2-3b",
                      "AUTODETECT"
                    ]
                  },
                  {
                    "type": "string"
                  }
                ],
                "markdownDescription": "Select a pre-defined option, or find the exact model tag for an Ollama model [here](https://ollama.ai/library)."
              }
            }
          }
        },
        {
          "if": {
            "properties": {
              "provider": {
                "enum": ["mistral"]
              }
            },
            "required": ["provider"]
          },
          "then": {
            "properties": {
              "model": {
                "enum": [
                  "codestral-latest",
                  "open-mistral-7b",
                  "open-mixtral-8x7b",
                  "open-mixtral-8x22b",
                  "mistral-small-latest",
                  "mistral-large-latest"
                ]
              }
            }
          }
        },
        {
          "if": {
            "properties": {
              "provider": {
                "enum": ["groq"]
              }
            },
            "required": ["provider"]
          },
          "then": {
            "properties": {
              "model": {
                "enum": [
                  "llama2-70b",
                  "mistral-8x7b",
                  "gemma",
                  "llama3-8b",
                  "llama3-70b",
                  "AUTODETECT"
                ]
              }
            }
          }
        },
        {
          "if": {
            "properties": {
              "provider": {
                "enum": [
                  "fireworks"
                ]
              }
            },
            "required": [
              "provider"
            ]
          },
          "then": {
            "properties": {
              "model": {
                "enum": [
                  "starcoder-7b"
                ]
              }
            }
          }
        },
        {
          "if": {
            "properties": {
              "apiType": {
                "const": "azure"
              }
            },
            "required": ["apiType"]
          },
          "then": {
            "required": ["engine", "apiVersion", "apiBase"]
          }
        },
        {
          "if": {
            "properties": {
              "provider": {
                "enum": ["openai"]
              }
            },
            "required": ["provider"]
          },
          "then": {
            "properties": {
              "useLegacyCompletionsEndpoint": {
                "type": "boolean"
              }
            }
          }
        },
        {
          "if": {
            "properties": {
              "provider": {
                "const": "llamafile"
              }
            },
            "required": ["provider"]
          },
          "then": {
            "properties": {
              "llamafileCommand": {
                "type": "string"
              }
            }
          }
        },
        {
          "if": {
            "properties": {
              "provider": {
                "enum": ["text-gen-webui"]
              }
            },
            "required": ["provider"]
          },
          "then": {
            "properties": {
              "streamingUrl": {
                "type": "string"
              }
            }
          }
        },
        {
          "if": {
            "properties": {
              "provider": {
                "enum": ["flowise"]
              }
            },
            "required": ["provider"]
          },
          "then": {
            "properties": {
              "timeout": {
                "title": "Timeout",
                "description": "Set the timeout for each request to Flowise. If you are running a local version of Flowise it might takes a while to respond, you might want to set this to avoid timeouts.",
                "default": 5000,
                "type": "integer"
              },
              "additionalHeaders": {
                "description": "A list of additional headers",
                "type": "array",
                "items": {
                  "type": "object",
                  "properties": {
                    "key": {
                      "title": "Key",
                      "description": "Header key",
                      "type": "string"
                    },
                    "value": {
                      "title": "Value",
                      "description": "Header value",
                      "type": "string"
                    }
                  },
                  "required": ["key", "value"]
                }
              },
              "additionalFlowiseConfiguration": {
                "description": "A list of additional properties to be sent along `overrideConfig`",
                "type": "array",
                "items": {
                  "type": "object",
                  "properties": {
                    "key": {
                      "title": "Key",
                      "description": "Configuration Property key",
                      "type": "string"
                    },
                    "value": {
                      "title": "Value",
                      "description": "Configuration Property value"
                    }
                  },
                  "required": ["key", "value"]
                }
              },
              "model": {
                "anyOf": [
                  {
                    "enum": [
                      "gpt-3.5-turbo",
                      "gpt-3.5-turbo-16k",
                      "gpt-4o",
                      "gpt-4",
                      "gpt-3.5-turbo-0613",
                      "gpt-4-32k",
                      "gpt-4-turbo",
                      "gpt-4-vision-preview",
                      "mistral-7b",
                      "mistral-8x7b",
                      "llama2-7b",
                      "llama2-13b",
                      "codellama-7b",
                      "codellama-13b",
                      "codellama-34b",
                      "codellama-70b",
                      "llama3-8b",
                      "llama3-70b",
                      "phind-codellama-34b",
                      "wizardcoder-7b",
                      "wizardcoder-13b",
                      "wizardcoder-34b",
                      "zephyr-7b",
                      "codeup-13b",
                      "deepseek-7b",
                      "deepseek-33b",
                      "claude-2",
                      "claude-instant-1",
                      "claude-3-opus-20240229",
                      "claude-3-sonnet-20240229",
                      "claude-3-haiku-20240307",
                      "claude-2.1",
                      "command-r",
                      "command-r-plus",
                      "chat-bison-001",
                      "gemini-pro",
                      "gemini-1.5-pro-latest",
                      "gemini-1.5-flash-latest",
                      "mistral-tiny",
                      "mistral-small",
                      "mistral-medium",
                      "deepseek-1b",
                      "stable-code-3b",
                      "starcoder-1b",
                      "starcoder-3b",
                      "starcoder2-3b"
                    ]
                  },
                  {
                    "type": "string"
                  }
                ]
              }
            }
          }
        }
      ]
    },
    "ModelRoles": {
      "title": "ModelRoles",
      "type": "object",
      "properties": {
        "default": {
          "title": "Default",
          "description": "The default model. If other model roles are not set, they will fall back to default.",
          "type": "string"
        },
        "chat": {
          "title": "Chat",
          "description": "The model to use for chat. If not set, will fall back to default.",
          "type": "string"
        },
        "edit": {
          "title": "Edit",
          "description": "The model to use for editing. If not set, will fall back to default.",
          "type": "string"
        },
        "summarize": {
          "title": "Summarize",
          "description": "The model to use for summarization. If not set, will fall back to default.",
          "type": "string"
        }
      },
      "required": ["default"]
    },
    "SlashCommand": {
      "title": "SlashCommand",
      "type": "object",
      "properties": {
        "name": {
          "title": "Name",
          "anyOf": [
            {
              "enum": [
                "issue",
                "share",
                "so",
                "cmd",
                "edit",
                "comment",
                "http",
                "commit",
                "review"
              ],
              "type": "string",
              "markdownEnumDescriptions": [
                "Generate a link to a drafted GitHub issue",
                "Export the current chat session to markdown",
                "Reference StackOverflow to answer the question",
                "Generate a terminal command and paste it into the terminal",
                "Edit the highlighted code with given instructions",
                "Add comments to the highlighted code",
                "Write a custom slash command at your own HTTP endpoint. Set 'url' in the params object for the endpoint you have setup.",
                "Generate a commit message for the current changes",
                "Review code and give feedback"
              ]
            },
            {
              "type": "string"
            }
          ]
        },
        "description": {
          "title": "Description",
          "type": "string"
        },
        "step": {
          "title": "Step",
          "description": "This property is no longer required and has no effect. To use a built-in slash command, instead set the 'name' property to one of the pre-configured options.",
          "type": "string"
        },
        "params": {
          "title": "Params",
          "default": {},
          "type": "object"
        }
      },
      "allOf": [
        {
          "if": {
            "properties": {
              "name": {
                "enum": ["issue"]
              }
            }
          },
          "then": {
            "properties": {
              "params": {
                "properties": {
                  "repositoryUrl": {
                    "type": "string",
                    "description": "Enter the URL of the GitHub repository for which you want to generate the issue."
                  }
                },
                "required": ["repositoryUrl"]
              }
            },
            "required": ["params"]
          }
        },
        {
          "if": {
            "properties": {
              "name": {
                "enum": ["edit"]
              }
            }
          },
          "then": {
            "properties": {
              "params": {
                "properties": {
                  "recap": {
                    "type": "boolean",
                    "markdownDescription": "If recap is set to `true`, Continue will generate a summary of the changes after making the edit."
                  },
                  "tokenLimit": {
                    "type": "integer",
                    "markdownDescription": "By default, Continue doesn't let you edit extremely large ranges (beyond 1,200 tokens), because the LLM is unlikely to succeed. But if you would like to override this limit with the understanding of possible failure you may do so here."
                  }
                }
              }
            }
          }
        },
        {
          "if": {
            "properties": {
              "name": {
                "enum": ["share"]
              }
            }
          },
          "then": {
            "properties": {
              "params": {
                "properties": {
                  "outputDir": {
                    "type": "string",
                    "markdownDescription": "If outputDir is set to `.` or begins with `./` or `.\\`, file will be saved to the current workspace or a subdirectory thereof, respectively. `~` can similarly be used to specify the user's home directory."
                  }
                }
              }
            }
          }
        }
      ],
      "required": ["name", "description"]
    },
    "CustomCommand": {
      "title": "CustomCommand",
      "type": "object",
      "properties": {
        "name": {
          "title": "Name",
          "type": "string"
        },
        "prompt": {
          "title": "Prompt",
          "type": "string"
        },
        "description": {
          "title": "Description",
          "type": "string"
        }
      },
      "required": ["name", "prompt", "description"]
    },
    "ContextProviderWithParams": {
      "title": "ContextProviderWithParams",
      "type": "object",
      "properties": {
        "name": {
          "title": "Name",
          "anyOf": [
            {
              "enum": [
                "diff",
                "terminal",
                "locals",
                "open",
                "google",
                "search",
                "http",
                "codebase",
                "problems",
                "folder",
                "issue",
                "docs",
                "tree",
                "highlights",
                "outline",
                "postgres",
                "code",
                "system",
                "currentFile",
                "url"
              ],
              "markdownEnumDescriptions": [
                "Reference the contents of the current changes as given by `git diff`",
                "Reference the contents of the terminal",
                "Reference the contents of all open or pinned files.",
                "Enter a search phrase and include the Google search results as context",
                "Reference the results of a ripgrep search in your codebase",
                "Write a custom context provider at your own HTTP endpoint. Set 'url' in the params object for the endpoint you have setup.",
                "Use embeddings to automatically find relevant files from throughout the codebase",
                "Reference all linting errors and warnings in the currently open file",
                "Include important files from a folder in the prompt, as determined by similarity search",
                "Reference GitHub issues from a repository",
                "Retrieve important pages from a documentation website, as determined by similarity search",
                "Index and retrieve the contents of any documentation site, using embeddings to find important snippets",
                "Display a file tree of the current workspace",
                "Include a repo map showing important code objects",
                "Displays important snippets of code from the currently open files",
                "Displays definition lines from the currently open files",
                "References Postgres table schema and sample rows",
                "Reference specific functions and classes from throughout your codebase",
                "Reference your operating system and cpu",
                "Reference the contents of the currently active file",
                "Reference the contents of a page at a URL"
              ],
              "type": "string"
            },
            {
              "type": "string"
            }
          ]
        },
        "params": {
          "title": "Params",
          "default": {},
          "type": "object"
        }
      },
      "allOf": [
        {
          "if": {
            "properties": {
              "name": {
                "enum": ["google"]
              }
            }
          },
          "then": {
            "properties": {
              "params": {
                "properties": {
                  "serperApiKey": {
                    "type": "string",
                    "description": "Your API key for https://serper.dev in order to get Google search results"
                  }
                },
                "required": ["serperApiKey"]
              }
            },
            "required": ["params"]
          }
        },
        {
          "if": {
            "properties": {
              "name": {
                "enum": ["open"]
              }
            }
          },
          "then": {
            "properties": {
              "params": {
                "properties": {
                  "onlyPinned": {
                    "type": "boolean",
                    "description": "If set to true, only 'pinned' files will be included.",
                    "default": false
                  }
                }
              }
            }
          }
        },
        {
          "if": {
            "properties": {
              "name": {
                "enum": ["issue"]
              }
            }
          },
          "then": {
            "properties": {
              "params": {
                "properties": {
                  "githubToken": {
                    "type": "string",
                    "description": "Your GitHub token to access the GitHub API. Required for private repositories."
                  },
                  "repos": {
                    "type": "array",
                    "description": "A list of repositories to search for issues",
                    "items": {
                      "type": "object",
                      "properties": {
                        "owner": {
                          "type": "string",
                          "description": "The owner of the repository"
                        },
                        "repo": {
                          "type": "string",
                          "description": "The name of the repository"
                        },
                        "type": {
                          "type": "string",
                          "description": "The type of issues to search for",
                          "enum": ["open", "closed", "all"]
                        }
                      },
                      "required": ["owner", "repo"]
                    }
                  }
                },
                "required": ["repos"]
              }
            },
            "required": ["params"]
          }
        },
        {
          "if": {
            "properties": {
              "name": {
                "enum": ["database"]
              }
            }
          },
          "then": {
            "connections": {
              "type": "array",
              "description": "A list of database connections",
              "items": {
                "type": "object",
                "properties": {
                  "name": {
                    "type": "string",
                    "description": "A unique name for this database connection"
                  },
                  "connection_type": {
                    "type": "string",
                    "description": "The type of database (e.g., 'postgres', 'mysql')",
                    "enum": ["postgres", "mysql", "sqlite"]
                  },
                  "connection": {
                    "type": "object",
                    "properties": {
                      "user": {
                        "type": "string",
                        "description": "The database user name"
                      },
                      "host": {
                        "type": "string",
                        "description": "The host address of the database server"
                      },
                      "database": {
                        "type": "string",
                        "description": "The name of the database to connect to"
                      },
                      "password": {
                        "type": "string",
                        "description": "The password for the database user"
                      },
                      "port": {
                        "type": "integer",
                        "description": "The port number to connect to at the host"
                      },
                      "filename": {
                        "type": "string",
                        "description": "File location for simple file DB's"
                      }
                    },
                    "required": []
                  }
                },
                "required": ["name", "type", "connection"]
              }
            },
            "required": ["connections"]
          }
        },
        {
          "if": {
            "properties": {
              "name": {
                "enum": ["gitlab-mr"]
              }
            }
          },
          "then": {
            "properties": {
              "params": {
                "properties": {
                  "domain": {
                    "type": "string",
                    "description": "Your GitLab domain, will default to gitlab.com"
                  },
                  "token": {
                    "type": "string",
                    "description": "Your private access token."
                  },
                  "filterComments": {
                    "type": "boolean",
                    "description": "If you have code selected, filters out comments that aren't related to the selection."
                  }
                },
                "required": ["token"]
              }
            },
            "required": ["params"]
          }
        },
        {
          "if": {
            "properties": {
              "name": {
                "enum": ["jira"]
              }
            }
          },
          "then": {
            "properties": {
              "params": {
                "properties": {
                  "domain": {
                    "type": "string",
                    "description": "Your Jira domain, for example company.atlassian.net."
                  },
                  "email": {
                    "type": "string",
                    "description": "The email that you log into Jira with"
                  },
                  "token": {
                    "type": "string",
                    "description": "Your atlassian API token from https://id.atlassian.com/manage-profile/security/api-tokens"
                  },
                  "issueQuery": {
                    "type": "string",
                    "description": "Customize the query used to find Jira issues"
                  },
                  "apiVersion": {
                    "type": "integer",
                    "markdownDescription": "This context provider supports both Jira API version 2 and 3. It will use version 3 by default since that's what the cloud version uses, but if you have the datacenter version of Jira, you'll need to set the API Version to 2 using the `apiVersion` property."
                  },
                  "requestOptions": {
                    "title": "Request Options",
                    "description": "Options for the HTTPS request to Jira.",
                    "default": {
                      "timeout": 7200,
                      "verifySsl": null,
                      "caBundlePath": null,
                      "proxy": null,
                      "headers": null,
                      "extraBodyProperties": null
                    },
                    "allOf": [
                      {
                        "$ref": "#/definitions/RequestOptions"
                      }
                    ]
                  }
                },
                "required": ["domain", "token"]
              }
            },
            "required": ["params"]
          }
        },
        {
          "if": {
            "properties": {
              "name": {
                "enum": ["http"]
              }
            }
          },
          "then": {
            "properties": {
              "params": {
                "properties": {
                  "url": {
                    "type": "string",
                    "description": "The HTTP endpoint of your context provider server."
                  }
                },
                "required": ["url"]
              }
            },
            "required": ["params"]
          }
        },
        {
          "if": {
            "properties": {
              "name": {
                "enum": ["codebase", "folder"]
              }
            }
          },
          "then": {
            "properties": {
              "params": {
                "properties": {
                  "nRetrieve": {
                    "title": "N Retrieve",
                    "description": "Number of results to initially retrieve from vector database",
                    "default": 50,
                    "type": "integer"
                  },
                  "nFinal": {
                    "title": "N Final",
                    "description": "Final number of results to use after re-ranking",
                    "default": 10,
                    "type": "integer"
                  },
                  "useReranking": {
                    "title": "Use Reranking",
                    "description": "Whether to use re-ranking, which will allow initial selection of nRetrieve results, then will use an LLM to select the top nFinal results. Disabling re-ranking will give faster, but less accurate, results.",
                    "default": true,
                    "type": "boolean"
                  }
                }
              }
            }
          }
        },
        {
          "if": {
            "properties": {
              "name": {
                "enum": ["postgres"]
              }
            }
          },
          "then": {
            "properties": {
              "params": {
                "properties": {
                  "host": {
                    "title": "Host",
                    "description": "Database host",
                    "default": "localhost",
                    "type": "string"
                  },
                  "port": {
                    "title": "Port",
                    "description": "Database port",
                    "default": 5432,
                    "type": "integer"
                  },
                  "user": {
                    "title": "User",
                    "description": "Database user",
                    "default": "postgres",
                    "type": "string"
                  },
                  "password": {
                    "title": "Password",
                    "description": "Database password",
                    "type": "string"
                  },
                  "database": {
                    "title": "Database",
                    "description": "Database name",
                    "default": "postgres",
                    "type": "string"
                  },
                  "schema": {
                    "title": "Schema",
                    "description": "Database schema",
                    "default": "public",
                    "type": "string"
                  },
                  "sampleRows": {
                    "title": "Sample Rows",
                    "description": "Number of rows to sample from the database",
                    "default": 3,
                    "type": "integer"
                  }
                }
              }
            },
            "required": ["host", "port", "user", "password", "database"]
          }
        }
      ],
      "required": ["name"]
    },
    "SerializedContinueConfig": {
      "title": "config.json",
      "type": "object",
      "properties": {
        "allowAnonymousTelemetry": {
          "title": "Allow Anonymous Telemetry",
          "markdownDescription": "If this field is set to True, we will collect anonymous telemetry as described in the documentation page on telemetry. If set to `false`, we will not collect any data. Learn more in [the docs](https://docs.continue.dev/telemetry).",
          "default": true,
          "type": "boolean"
        },
        "models": {
          "title": "Models",
          "markdownDescription": "Learn about setting up models in [the documentation](https://docs.continue.dev/model-setup/overview).",
          "default": [
            {
              "title": "GPT-4 (trial)",
              "provider": "free-trial",
              "model": "gpt-4",
              "apiKey": ""
            }
          ],
          "type": "array",
          "items": {
            "$ref": "#/definitions/ModelDescription"
          }
        },
        "systemMessage": {
          "title": "System Message",
          "description": "A system message that will always be followed by the LLM",
          "type": "string"
        },
        "completionOptions": {
          "title": "Completion Options",
          "description": "Default options for completion. These will be overriden by any options set for a specific model.",
          "default": {
            "temperature": null,
            "topP": null,
            "topK": null,
            "presencePenalty": null,
            "frequencyPenalty": null,
            "stop": null,
            "maxTokens": 600
          },
          "allOf": [
            {
              "$ref": "#/definitions/BaseCompletionOptions"
            }
          ]
        },
        "requestOptions": {
          "title": "Request Options",
          "description": "Default request options for all fetch requests from models and context providers. These will be overriden by any model-specific request options.",
          "allOf": [
            {
              "$ref": "#/definitions/RequestOptions"
            }
          ]
        },
        "slashCommands": {
          "title": "Slash Commands",
          "markdownDescription": "An array of slash commands that let you take custom actions from the sidebar. Learn more in the [documentation](https://docs.continue.dev/customization/slash-commands).",
          "default": [],
          "type": "array",
          "items": {
            "$ref": "#/definitions/SlashCommand"
          }
        },
        "customCommands": {
          "title": "Custom Commands",
          "markdownDescription": "An array of custom commands that allow you to reuse prompts. Each has name, description, and prompt properties. When you enter /<name> in the text input, it will act as a shortcut to the prompt. Learn more in the [documentation](https://docs.continue.dev/customization/slash-commands#custom-commands-use-natural-language).",
          "default": [
            {
              "name": "test",
              "prompt": "{{{ input }}}\n\nWrite a comprehensive set of unit tests for the selected code. It should setup, run tests that check for correctness including important edge cases, and teardown. Ensure that the tests are complete and sophisticated. Give the tests just as chat output, don't edit any file.",
              "description": "This is an example custom command. Open config.json to edit it and create more"
            }
          ],
          "type": "array",
          "items": {
            "$ref": "#/definitions/CustomCommand"
          }
        },
        "contextProviders": {
          "title": "Context Providers",
          "markdownDescription": "A list of ContextProvider objects that can be used to provide context to the LLM by typing '@'. Read more about ContextProviders in [the documentation](https://docs.continue.dev/customization/context-providers).",
          "default": [],
          "type": "array",
          "items": {
            "$ref": "#/definitions/ContextProviderWithParams"
          }
        },
        "userToken": {
          "title": "User Token",
          "description": "An optional token to identify the user.",
          "type": "string"
        },
        "dataServerUrl": {
          "title": "Data Server Url",
          "description": "The URL of the server where development data is sent. No data is sent unless a valid user token is provided.",
          "default": "https://us-west1-autodebug.cloudfunctions.net",
          "type": "string"
        },
        "disableSummaries": {
          "title": "Disable Summaries",
          "markdownDescription": "If set to `true`, Continue will not generate summaries for each Step. This can be useful if you want to save on compute.",
          "default": false,
          "type": "boolean"
        },
        "disableIndexing": {
          "title": "Disable Indexing",
          "markdownDescription": "If set to `true`, Continue will not index the codebase. This is mainly used for debugging purposes.",
          "default": false,
          "type": "boolean"
        },
        "disableSessionTitles": {
          "title": "Disable Session Titles",
          "markdownDescription": "If set to `true`, Continue will not make extra requests to the LLM to generate a summary title of each session.",
          "default": false,
          "type": "boolean"
        },
        "embeddingsProvider": {
          "title": "Embeddings Provider",
          "markdownDescription": "The method that will be used to generate codebase embeddings. The default is transformers.js, which will run locally in the browser. Learn about the other options [here](https://docs.continue.dev/walkthroughs/codebase-embeddings#embeddings-providers).",
          "type": "object",
          "properties": {
            "provider": {
              "enum": [
                "transformers.js",
                "ollama",
                "openai",
                "cohere",
                "free-trial"
              ]
            },
            "model": {
              "type": "string"
            },
            "apiKey": {
              "type": "string"
            },
            "apiBase": {
              "type": "string"
            },
            "requestOptions": {
              "title": "Request Options",
              "description": "Request options to be used in any fetch requests made by the embeddings provider",
              "$ref": "#/definitions/RequestOptions"
            }
          },
          "required": ["provider"],
          "allOf": [
            {
              "if": {
                "properties": {
                  "provider": {
                    "enum": ["ollama"]
                  }
                },
                "required": ["provider"]
              },
              "then": {
                "required": ["model"]
              }
            },
            {
              "if": {
                "properties": {
                  "provider": {
                    "enum": ["cohere"]
                  }
                },
                "required": ["provider"]
              },
              "then": {
                "required": ["apiKey"]
              }
            }
          ]
        },
        "reranker": {
          "title": "Reranker",
          "markdownDescription": "The reranker is responsible for selecting the final results when retrieving snippets from your codebase.",
          "type": "object",
          "properties": {
            "name": {
              "enum": ["cohere", "voyage", "llm", "free-trial"]
            },
            "params": {
              "type": "object"
            }
          },
          "required": ["name"],
          "allOf": [
            {
              "if": {
                "properties": {
                  "name": {
                    "enum": ["cohere"]
                  }
                },
                "required": ["name"]
              },
              "then": {
                "properties": {
                  "params": {
                    "type": "object",
                    "properties": {
                      "model": {
                        "enum": [
                          "rerank-english-v3.0",
                          "rerank-multilingual-v3.0",
                          "rerank-english-v2.0",
                          "rerank-multilingual-v2.0"
                        ]
                      },
                      "apiBase": {
                        "type": "string"
                      },
                      "apiKey": {
                        "type": "string"
                      }
                    },
                    "required": ["apiKey"]
                  }
                }
              }
            },
            {
              "if": {
                "properties": {
                  "name": {
                    "enum": ["llm"]
                  }
                },
                "required": ["name"]
              },
              "then": {
                "properties": {
                  "params": {
                    "type": "object",
                    "properties": {
                      "modelTitle": {
                        "type": "string"
                      }
                    },
                    "required": ["modelTitle"]
                  }
                }
              }
            },
            {
              "if": {
                "properties": {
                  "name": {
                    "enum": ["voyage"]
                  }
                },
                "required": ["name"]
              },
              "then": {
                "properties": {
                  "params": {
                    "type": "object",
                    "properties": {
                      "apiKey": {
                        "type": "string"
                      },
                      "model": {
                        "enum": ["rerank-lite-1"]
                      }
                    },
                    "required": ["apiKey"]
                  }
                }
              }
            }
          ]
        },
        "tabAutocompleteModel": {
          "title": "Tab Autocomplete Model",
          "markdownDescription": "The model used for tab autocompletion. If undefined, Continue will default to using starcoder2:3b on a local Ollama instance.\n\n*IMPORTANT*:\n\nIf you use a custom model, ensure that it is one trained for fill-in-the-middle completions. An instruct model is typically not well-suited to autocomplete and you may receive unsatisfactory completions.",
          "default": {
            "title": "Tab Autocomplete Model",
            "provider": "ollama",
            "model": "deepseek-coder:1.3b-base"
          },
          "$ref": "#/definitions/ModelDescription"
        },
        "tabAutocompleteOptions": {
          "title": "TabAutocompleteOptions",
          "type": "object",
          "markdownDescription": "These options let you customize your tab-autocomplete experience. Read about all options in [the docs](https://docs.continue.dev/walkthroughs/tab-autocomplete#configuration-options).",
          "properties": {
            "disable": {
              "type": "boolean",
              "description": "Disable tab autocomplete. This can also be done from the IDE settings.",
              "default": false
            },
            "useCopyBuffer": {
              "type": "boolean",
              "description": "Determines whether the copy buffer will be considered when contructing the prompt."
            },
            "useSuffix": {
              "type": "boolean",
              "description": "Determines whether to use the file suffix in the prompt."
            },
            "maxPromptTokens": {
              "type": "number",
              "description": "The maximum number of prompt tokens to use. A smaller number will yield faster completions, but less context."
            },
            "debounceDelay": {
              "type": "number",
              "description": "The delay in milliseconds before triggering autocomplete after a keystroke."
            },
            "maxSuffixPercentage": {
              "type": "number",
              "description": "The maximum percentage of the prompt that can be dedicated to the suffix."
            },
            "prefixPercentage": {
              "type": "number",
              "description": "The percentage of the input that should be dedicated to the prefix."
            },
            "template": {
              "type": "string",
              "description": "An optional template string to be used for autocomplete. It will be rendered with the Mustache templating language, and is passed the 'prefix' and 'suffix' variables."
            },
            "multilineCompletions": {
              "enum": ["always", "never", "auto"],
              "description": "If set to true, Continue will only complete a single line at a time."
            },
            "useCache": {
              "type": "boolean",
              "description": "Whether to cache completions"
            },
            "onlyMyCode": {
              "type": "boolean",
              "description": "If set to true, Continue will not include any snippets from go to definition unless they are within your repository"
            },
            "useOtherFiles": {
              "type": "boolean",
              "description": "Defaults to true. If set to false, Continue will not attempt to include snippets from other files."
            },
            "disableInFiles": {
              "description": "A list of files / glob patterns in which to disable tab autocomplete. For example, *.csv if you'd like to disable autocomplete in .csv files.",
              "type": "array",
              "items": {
                "type": "string"
              }
            }
          },
          "required": []
        },
        "ui": {
          "type": "object",
          "properties": {
            "codeBlockToolbarPosition": {
              "enum": ["top", "bottom"],
              "default": "top",
              "description": "Whether to show the copy and apply code buttons at the top or bottom of code blocks in the sidebar."
            },
            "fontSize": {
              "type": "number"
            }
          }
        },
        "experimental": {
          "type": "object",
          "title": "Experimental",
          "description": "Experimental properties are subject to change.",
          "properties": {
            "defaultContext": {
              "type": "array",
              "items": {
                "enum": ["activeFile"]
              }
            },
            "modelRoles": {
              "type": "object",
              "properties": {
                "inlineEdit": {
                  "type": "string"
                }
              }
            },
            "contextMenuPrompts": {
              "type": "object",
              "properties": {
                "comment": {
                  "type": "string",
                  "default": "Write comments for this code. Do not change anything about the code itself."
                },
                "docstring": {
                  "type": "string",
                  "default": "Write a docstring for this code. Do not change anything about the code itself."
                },
                "fix": {
                  "type": "string",
                  "default": "Fix this code"
                },
                "optimize": {
                  "type": "string",
                  "default": "Optimize this code"
                },
                "fixGrammar": {
                  "type": "string",
                  "default": "If there are any grammar or spelling mistakes in this writing, fix them. Do not make other large changes to the writing."
                }
              }
            }
          }
        },
        "mergeBehavior": {
          "type": "string",
          "enum": ["merge", "overwrite"],
          "default": "merge",
          "title": "Merge behavior",
          "markdownDescription": "If set to 'merge', .continuerc.json will be applied on top of config.json (arrays and objects are merged). If set to 'overwrite', then every top-level property of .continuerc.json will overwrite that property from config.json."
        }
      }
    }
  }
}<|MERGE_RESOLUTION|>--- conflicted
+++ resolved
@@ -149,13 +149,9 @@
             "deepinfra",
             "flowise",
             "groq",
-<<<<<<< HEAD
             "fireworks",
-            "continue-proxy"
-=======
             "continue-proxy",
             "cloudflare"
->>>>>>> ad8743a9
           ],
           "markdownEnumDescriptions": [
             "### OpenAI\nUse gpt-4, gpt-3.5-turbo, or any other OpenAI model. See [here](https://openai.com/product#made-for-developers) to obtain an API key.\n\n> [Reference](https://docs.continue.dev/reference/Model%20Providers/openai)",
@@ -895,21 +891,15 @@
           "if": {
             "properties": {
               "provider": {
-                "enum": [
-                  "fireworks"
-                ]
-              }
-            },
-            "required": [
-              "provider"
-            ]
+                "enum": ["fireworks"]
+              }
+            },
+            "required": ["provider"]
           },
           "then": {
             "properties": {
               "model": {
-                "enum": [
-                  "starcoder-7b"
-                ]
+                "enum": ["starcoder-7b"]
               }
             }
           }
