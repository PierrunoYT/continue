package com.github.continuedev.continueintellijextension.`continue`

import com.github.continuedev.continueintellijextension.*
import com.github.continuedev.continueintellijextension.constants.ContinueConstants
import com.github.continuedev.continueintellijextension.constants.getContinueGlobalPath
import com.github.continuedev.continueintellijextension.`continue`.file.FileUtils
import com.github.continuedev.continueintellijextension.error.ContinueErrorService
import com.github.continuedev.continueintellijextension.services.ContinueExtensionSettings
import com.github.continuedev.continueintellijextension.services.ContinuePluginService
import com.github.continuedev.continueintellijextension.utils.*
import com.intellij.codeInsight.daemon.impl.HighlightInfo
import com.intellij.execution.configurations.GeneralCommandLine
import com.intellij.execution.util.ExecUtil
import com.intellij.ide.BrowserUtil
import com.intellij.ide.plugins.PluginManagerCore
import com.intellij.lang.annotation.HighlightSeverity
import com.intellij.notification.NotificationAction
import com.intellij.notification.NotificationGroupManager
import com.intellij.notification.NotificationType
import com.intellij.openapi.application.ApplicationInfo
import com.intellij.openapi.application.ApplicationManager
import com.intellij.openapi.application.EDT
import com.intellij.openapi.components.service
import com.intellij.openapi.editor.impl.DocumentMarkupModel
import com.intellij.openapi.extensions.PluginId
import com.intellij.openapi.fileEditor.FileDocumentManager
import com.intellij.openapi.fileEditor.FileEditorManager
import com.intellij.openapi.project.Project
import com.intellij.openapi.project.guessProjectDir
import com.intellij.openapi.vfs.LocalFileSystem
import com.intellij.openapi.vfs.VirtualFileManager
import com.intellij.openapi.wm.ToolWindowManager
import com.intellij.psi.PsiDocumentManager
import com.intellij.testFramework.LightVirtualFile
import kotlinx.coroutines.*
import org.jetbrains.plugins.terminal.ShellTerminalWidget
import org.jetbrains.plugins.terminal.TerminalView
import java.awt.Toolkit
import java.awt.datatransfer.DataFlavor
import java.io.BufferedReader
import java.io.File
import java.io.InputStreamReader

class IntelliJIDE(
    private val project: Project,
    private val continuePluginService: ContinuePluginService,

    ) : IDE {

    private val gitService = GitService(project, continuePluginService)
    private val fileUtils = FileUtils()
    private val ripgrep: String = getRipgrepPath()

    init {
        try {
            val os = getOS()

            if (os == OS.LINUX || os == OS.MAC) {
                val file = File(ripgrep)
                if (!file.canExecute()) {
                    file.setExecutable(true)
                }
            }
        } catch (e: Throwable) {
            e.printStackTrace()
        }
    }

    override suspend fun getIdeInfo(): IdeInfo {
        val applicationInfo = ApplicationInfo.getInstance()
        val ideName: String = applicationInfo.fullApplicationName
        val ideVersion = applicationInfo.fullVersion
        val sshClient = System.getenv("SSH_CLIENT")
        val sshTty = System.getenv("SSH_TTY")

        var remoteName = "local"
        if (sshClient != null || sshTty != null) {
            remoteName = "ssh"
        }

        val pluginId = ContinueConstants.PLUGIN_ID
        val plugin = PluginManagerCore.getPlugin(PluginId.getId(pluginId))
        val extensionVersion = plugin?.version ?: "Unknown"

        return IdeInfo(
            ideType = "jetbrains",
            name = ideName,
            version = ideVersion,
            remoteName = remoteName,
            extensionVersion = extensionVersion,
            isPrerelease = false // TODO: Implement prerelease detection for JetBrains
        )
    }

    suspend fun enableHubContinueDev(): Boolean {
        return true
    }

    override suspend fun getIdeSettings(): IdeSettings {
        val settings = service<ContinueExtensionSettings>()


        return IdeSettings(
            remoteConfigServerUrl = settings.continueState.remoteConfigServerUrl,
            remoteConfigSyncPeriod = settings.continueState.remoteConfigSyncPeriod,
            userToken = settings.continueState.userToken ?: "",
            continueTestEnvironment = "production",
            pauseCodebaseIndexOnStart = false, // TODO: Needs to be implemented
        )
    }

    override suspend fun getDiff(includeUnstaged: Boolean): List<String> {
        return gitService.getDiff(includeUnstaged)
    }

    override suspend fun getClipboardContent(): Map<String, String> {
        val clipboard = Toolkit.getDefaultToolkit().systemClipboard
        val data = withContext(Dispatchers.IO) {
            clipboard.getData(DataFlavor.stringFlavor)
        }
        val text = data as? String ?: ""
        return mapOf("text" to text)
    }

    override suspend fun isTelemetryEnabled(): Boolean {
        return true
    }

    override suspend fun isWorkspaceRemote(): Boolean {
        return this.getIdeInfo().remoteName != "local"
    }

    override suspend fun getUniqueId(): String {
        return getMachineUniqueID()
    }

    override suspend fun getTerminalContents(): String {
        return withContext(Dispatchers.EDT) {
            try {
                val toolWindow = ToolWindowManager.getInstance(project).getToolWindow("Terminal")

                val terminalView = TerminalView.getInstance(project)
                // Find the first terminal widget selected, whatever its state, running command or not.
                val widget = terminalView.getWidgets().filterIsInstance<ShellTerminalWidget>().firstOrNull {
                    toolWindow?.getContentManager()?.getContent(it)?.isSelected ?: false
                }

                if (widget != null) {
                    val textBuffer = widget.terminalTextBuffer
                    val stringBuilder = StringBuilder()
                    // Iterate through all lines in the buffer (history + screen)
                    for (i in 0 until textBuffer.historyLinesCount + textBuffer.screenLinesCount) {
                        stringBuilder.append(textBuffer.getLine(i).text).append('\n')
                    }
                    stringBuilder.toString()
                } else {
                    "" // Return empty if no terminal is available
                }
            } catch (e: Exception) {
                println("Error getting terminal contents: ${e.message}")
                e.printStackTrace()
                "" // Return empty on error
            }
        }
    }

    override suspend fun getDebugLocals(threadIndex: Int): String {
        throw NotImplementedError("getDebugLocals not implemented yet")
    }

    override suspend fun getTopLevelCallStackSources(threadIndex: Int, stackDepth: Int): List<String> {
        throw NotImplementedError("getTopLevelCallStackSources not implemented")
    }

    override suspend fun getAvailableThreads(): List<Thread> {
        throw NotImplementedError("getAvailableThreads not implemented yet")
    }

    override suspend fun getWorkspaceDirs(): List<String> {
        return workspaceDirectories().toList()
    }

    override suspend fun fileExists(filepath: String): Boolean =
        fileUtils.fileExists(filepath)

    override suspend fun writeFile(path: String, contents: String) =
        fileUtils.writeFile(path, contents)

    override suspend fun showVirtualFile(title: String, contents: String) {
        val virtualFile = LightVirtualFile(title, contents)
        ApplicationManager.getApplication().invokeLater {
            FileEditorManager.getInstance(project).openFile(virtualFile, true)
        }
    }

    override suspend fun getContinueDir(): String {
        return getContinueGlobalPath()
    }

    override suspend fun openFile(path: String) {
        // Convert URI path to absolute file path
        val filePath = UriUtils.uriToFile(path).absolutePath
        // Find the file using the absolute path
        val file = withContext(Dispatchers.IO) {
            LocalFileSystem.getInstance().refreshAndFindFileByPath(filePath)
        }

        file?.let {
            ApplicationManager.getApplication().invokeLater {
                FileEditorManager.getInstance(project).openFile(it, true)
            }
        }
    }

    override suspend fun openUrl(url: String) {
        withContext(Dispatchers.IO) {
            BrowserUtil.browse(url)
        }
    }

    override suspend fun runCommand(command: String, options: TerminalOptions?) {
        val terminalOptions =
            options ?: TerminalOptions(reuseTerminal = true, terminalName = null, waitForCompletion = false)

        ApplicationManager.getApplication().invokeLater {
            try {
                val toolWindow = ToolWindowManager.getInstance(project).getToolWindow("Terminal")
                toolWindow?.activate({
                    try {
                        val terminalView = TerminalView.getInstance(project)
                        var widget: ShellTerminalWidget? = null

                        // 1. Handle reuseTerminal option
                        if (terminalOptions.reuseTerminal == true && terminalView.getWidgets().isNotEmpty()) {
                            // 2. Find by terminalName if provided
                            if (terminalOptions.terminalName != null) {
                                widget = terminalView.getWidgets().filterIsInstance<ShellTerminalWidget>()
                                    .firstOrNull {
                                        toolWindow.contentManager.getContent(it).tabName == terminalOptions.terminalName
                                                && !it.hasRunningCommands()
                                    }
                            } else {
                                // 3. Find active terminal, or fall back to the first one
                                widget = terminalView.getWidgets().filterIsInstance<ShellTerminalWidget>()
                                    .firstOrNull { toolWindow.contentManager.getContent(it).isSelected }
                                    ?: terminalView.getWidgets().filterIsInstance<ShellTerminalWidget>().firstOrNull {
                                        !it.hasRunningCommands()
                                    }
                            }
                        }

                        // 4. Create a new terminal if needed
                        if (widget == null) {
                            widget = terminalView.createLocalShellWidget(
                                project.basePath,
                                terminalOptions.terminalName,
                                true
                            )
                        } else {
                            // Ensure the found widget is visible
                            val content = toolWindow.contentManager.getContent(widget)
                            if (content != null) {
                                toolWindow.contentManager.setSelectedContent(content, true)
                            }
                        }

                        // 5. Show and send text
                        widget.ttyConnector?.write(command)

                    } catch (e: Exception) {
                        println("Error during terminal widget handling: ${e.message}")
                        e.printStackTrace()
                    }
                }, true)
            } catch (e: Exception) {
                println("Error activating terminal tool window: ${e.message}")
                e.printStackTrace()
            }
        }
    }

    override suspend fun saveFile(filepath: String) {
        ApplicationManager.getApplication().invokeLater {
            val file =
                LocalFileSystem.getInstance().findFileByPath(UriUtils.parseUri(filepath).path) ?: return@invokeLater
            val fileDocumentManager = FileDocumentManager.getInstance()
            val document = fileDocumentManager.getDocument(file)

            document?.let {
                fileDocumentManager.saveDocument(it)
            }
        }
    }

    override suspend fun readFile(filepath: String): String =
        fileUtils.readFile(filepath)

    override suspend fun readRangeInFile(filepath: String, range: Range): String {
        val fullContents = readFile(filepath)
        val lines = fullContents.lines()
        val startLine = range.start.line
        val startCharacter = range.start.character
        val endLine = range.end.line
        val endCharacter = range.end.character

        val firstLine = lines.getOrNull(startLine)?.substring(startCharacter) ?: ""
        val lastLine = lines.getOrNull(endLine)?.substring(0, endCharacter) ?: ""
        val betweenLines = if (endLine - startLine > 1) {
            lines.subList(startLine + 1, endLine).joinToString("\n")
        } else {
            ""
        }

        return listOf(firstLine, betweenLines, lastLine).filter { it.isNotEmpty() }.joinToString("\n")
    }

    override suspend fun showLines(filepath: String, startLine: Int, endLine: Int) {
        setFileOpen(filepath, true)
    }

    override suspend fun showDiff(filepath: String, newContents: String, stepIndex: Int) {
        continuePluginService.diffManager?.showDiff(filepath, newContents, stepIndex)
    }

    override suspend fun getOpenFiles(): List<String> =
        withContext(Dispatchers.EDT) {
            FileEditorManager.getInstance(project).openFiles
                .mapNotNull { it.toUriOrNull() }
                .toList()
        }

    override suspend fun getCurrentFile(): Map<String, Any>? =
        withContext(Dispatchers.EDT) {
            val fileEditorManager = FileEditorManager.getInstance(project)
            val document = fileEditorManager.selectedTextEditor?.document
            val virtualFile = document?.let { FileDocumentManager.getInstance().getFile(it) }
            virtualFile?.toUriOrNull()?.let {
                mapOf(
                    "path" to it,
                    "contents" to document.text,
                    "isUntitled" to false
                )
            }
        }

    override suspend fun getPinnedFiles(): List<String> {
        // Returning open files for now as per existing code
        return getOpenFiles()
    }

    override suspend fun getFileResults(pattern: String, maxResults: Int?): List<String> {
        val ideInfo = this.getIdeInfo()
        if (ideInfo.remoteName == "local") {
            try {
                var commandArgs = mutableListOf<String>(
                    ripgrep,
                    "--files",
                    "--iglob",
                    pattern,
                    "--ignore-file",
                    ".continueignore",
                    "--ignore-file",
                    ".gitignore"
                )
                if (maxResults != null) {
                    commandArgs.add("--max-count")
                    commandArgs.add(maxResults.toString())
                }

                val command = GeneralCommandLine(commandArgs)

                command.setWorkDirectory(project.basePath)
                val results = ExecUtil.execAndGetOutput(command).stdout
                return results.split("\n")
            } catch (exception: Exception) {
                val message = "Error executing ripgrep: ${exception.message}"
                service<ContinueErrorService>().report(exception, message)
                showToast(ToastType.ERROR, message)
                return emptyList()
            }
        } else {
            throw NotImplementedError("Ripgrep not supported, this workspace is remote")
        }
    }

    override suspend fun getSearchResults(query: String, maxResults: Int?): String {
        val ideInfo = this.getIdeInfo()
        if (ideInfo.remoteName == "local") {
            try {
                val commandArgs = mutableListOf(
                    ripgrep,
                    "-i",
                    "--ignore-file",
                    ".continueignore",
                    "--ignore-file",
                    ".gitignore",
                    "-C",
                    "2",
                    "--heading"
                )

                // Conditionally add maxResults flag
                if (maxResults != null) {
                    commandArgs.add("-m")
                    commandArgs.add(maxResults.toString())
                }

                // Add the search query and path
                commandArgs.add("-e")
                commandArgs.add(query)
                commandArgs.add(".")

                val command = GeneralCommandLine(commandArgs)

                command.setWorkDirectory(project.basePath)
                return ExecUtil.execAndGetOutput(command).stdout
            } catch (exception: Exception) {
                val message = "Error executing ripgrep: ${exception.message}"
                service<ContinueErrorService>().report(exception, message)
                showToast(ToastType.ERROR, message)
                return "Error: Unable to execute ripgrep command."
            }
        } else {
            throw NotImplementedError("Ripgrep not supported, this workspace is remote")
        }
    }


    override suspend fun subprocess(command: String, cwd: String?): List<Any> {
        val commandList = command.split(" ")
        val builder = ProcessBuilder(commandList)

        if (cwd != null) {
            builder.directory(File(cwd))
        }

        val process = withContext(Dispatchers.IO) {
            builder.start()
        }

        val stdout = process.inputStream.bufferedReader().readText()
        val stderr = process.errorStream.bufferedReader().readText()

        withContext(Dispatchers.IO) {
            process.waitFor()
        }

        return listOf(stdout, stderr)
    }

    override suspend fun getProblems(filepath: String?): List<Problem> {
        val problems = mutableListOf<Problem>()

        ApplicationManager.getApplication().invokeAndWait {
            val editor = FileEditorManager.getInstance(project).selectedTextEditor ?: return@invokeAndWait

            val document = editor.document
            val psiFile = PsiDocumentManager.getInstance(project).getPsiFile(document) ?: return@invokeAndWait
            val highlightInfos = DocumentMarkupModel.forDocument(document, project, true)
                .allHighlighters
                .mapNotNull(HighlightInfo::fromRangeHighlighter)

            for (highlightInfo in highlightInfos) {
                if (highlightInfo.severity === HighlightSeverity.ERROR ||
                    highlightInfo.severity === HighlightSeverity.WARNING
                ) {
                    val startOffset = highlightInfo.startOffset
                    val endOffset = highlightInfo.endOffset

                    val startLineNumber = document.getLineNumber(startOffset)
                    val endLineNumber = document.getLineNumber(endOffset)
                    val startCharacter = startOffset - document.getLineStartOffset(startLineNumber)
                    val endCharacter = endOffset - document.getLineStartOffset(endLineNumber)

                    problems.add(
                        Problem(
                            filepath = psiFile.virtualFile?.toUriOrNull() ?: "",
                            range = Range(
                                start = Position(
                                    line = startLineNumber,
                                    character = startCharacter
                                ),
                                end = Position(
                                    line = endLineNumber,
                                    character = endCharacter
                                )
                            ),
                            message = highlightInfo.description
                        )
                    )
                }
            }
        }

        return problems
    }

    override suspend fun getBranch(dir: String): String {
        return withContext(Dispatchers.IO) {
            try {
                val builder = ProcessBuilder("git", "rev-parse", "--abbrev-ref", "HEAD")
                builder.directory(UriUtils.uriToFile(dir))
                val process = builder.start()
                val reader = BufferedReader(InputStreamReader(process.inputStream))
                val output = reader.readLine()
                process.waitFor()
                output ?: "NONE"
            } catch (e: Exception) {
                "NONE"
            }
        }
    }

    override suspend fun getTags(artifactId: String): List<IndexTag> {
        val workspaceDirs = this.getWorkspaceDirs()

        // Collect branches concurrently using Kotlin coroutines
        val branches = withContext(Dispatchers.IO) {
            workspaceDirs.map { dir ->
                async { getBranch(dir) }
            }.map { it.await() }
        }

        // Create the list of IndexTag objects
        return workspaceDirs.mapIndexed { index, directory ->
            IndexTag(artifactId, branches[index], directory)
        }
    }

    override suspend fun getRepoName(dir: String): String? {
        return withContext(Dispatchers.IO) {
            val directory = UriUtils.uriToFile(dir)
            val targetDir = if (directory.isFile) directory.parentFile else directory
            val builder = ProcessBuilder("git", "config", "--get", "remote.origin.url")
            builder.directory(targetDir)
            var output: String?

            try {
                val process = builder.start()
                val reader = BufferedReader(InputStreamReader(process.inputStream))
                output = reader.readLine()
                process.waitFor()
            } catch (e: Exception) {
                output = null
            }

            output
        }
    }

    override suspend fun showToast(type: ToastType, message: String, vararg otherParams: Any): Any {
        return withContext(Dispatchers.Default) {
            val notificationType = when (type) {
                ToastType.ERROR -> NotificationType.ERROR
                ToastType.WARNING -> NotificationType.WARNING
                else -> NotificationType.INFORMATION
            }

            val deferred = CompletableDeferred<String?>()

            val notification = NotificationGroupManager.getInstance().getNotificationGroup("Continue")
                .createNotification(message, notificationType).setIcon(Icons.Continue)

            val buttonTexts = otherParams.filterIsInstance<String>().toTypedArray()
            buttonTexts.forEach { buttonText ->
                notification.addAction(NotificationAction.create(buttonText) { _, _ ->
                    deferred.complete(buttonText)
                    notification.expire()
                })
            }

            launch {
                delay(15000)
                if (!deferred.isCompleted) {
                    deferred.complete(null)
                    notification.expire()
                }
            }

            notification.whenExpired {
                if (!deferred.isCompleted) {
                    deferred.complete(null)
                }
            }

            notification.notify(project)

            deferred.await() ?: ""
        }
    }

    override suspend fun getGitRootPath(dir: String): String? {
        return withContext(Dispatchers.IO) {
            val builder = ProcessBuilder("git", "rev-parse", "--show-toplevel")
            builder.directory(UriUtils.uriToFile(dir))
            val process = builder.start()

            val reader = BufferedReader(InputStreamReader(process.inputStream))
            val output = reader.readLine()
            process.waitFor()
            output
        }
    }

    override suspend fun listDir(dir: String): List<List<Any>> =
        fileUtils.listDir(dir)

    override suspend fun getFileStats(files: List<String>): Map<String, FileStats> {
        return files.associateWith { file ->
            FileStats(UriUtils.uriToFile(file).lastModified(), UriUtils.uriToFile(file).length())
        }
    }

    override suspend fun gotoDefinition(location: Location): List<RangeInFile> {
        throw NotImplementedError("gotoDefinition not implemented yet")
    }

<<<<<<< HEAD
    override suspend fun getReferences(location: Location): List<RangeInFile> {
        throw NotImplementedError("getReferences not implemented yet")
    }

    override suspend fun getDocumentSymbols(textDocumentIdentifier: String): List<DocumentSymbol> {
        throw NotImplementedError("getDocumentSymbols not implemented yet")
=======
    override suspend fun gotoTypeDefinition(location: Location): List<RangeInFile> {
        throw NotImplementedError("gotoTypeDefinition not implemented yet")
    }

    override suspend fun getSignatureHelp(location: Location): SignatureHelp? {
        throw NotImplementedError("getSignatureHelp not implemented yet")
>>>>>>> 72b7791b
    }

    override fun onDidChangeActiveTextEditor(callback: (filepath: String) -> Unit) {
        throw NotImplementedError("onDidChangeActiveTextEditor not implemented yet")
    }

    private fun setFileOpen(filepath: String, open: Boolean = true) {
        val file = LocalFileSystem.getInstance().findFileByPath(UriUtils.uriToFile(filepath).path)

        file?.let {
            if (open) {
                ApplicationManager.getApplication().invokeLater {
                    FileEditorManager.getInstance(project).openFile(it, true)
                }
            } else {
                ApplicationManager.getApplication().invokeLater {
                    FileEditorManager.getInstance(project).closeFile(it)
                }
            }
        }
    }

    private fun workspaceDirectories(): Array<String> {
        val dirs = this.continuePluginService.workspacePaths

        if (dirs?.isNotEmpty() == true) {
            return dirs
        }

        return listOfNotNull(project.guessProjectDir()?.toUriOrNull()).toTypedArray()
    }

}<|MERGE_RESOLUTION|>--- conflicted
+++ resolved
@@ -615,21 +615,20 @@
         throw NotImplementedError("gotoDefinition not implemented yet")
     }
 
-<<<<<<< HEAD
+    override suspend fun gotoTypeDefinition(location: Location): List<RangeInFile> {
+        throw NotImplementedError("gotoTypeDefinition not implemented yet")
+    }
+
+    override suspend fun getSignatureHelp(location: Location): SignatureHelp? {
+        throw NotImplementedError("getSignatureHelp not implemented yet")
+    }
+
     override suspend fun getReferences(location: Location): List<RangeInFile> {
         throw NotImplementedError("getReferences not implemented yet")
     }
 
     override suspend fun getDocumentSymbols(textDocumentIdentifier: String): List<DocumentSymbol> {
         throw NotImplementedError("getDocumentSymbols not implemented yet")
-=======
-    override suspend fun gotoTypeDefinition(location: Location): List<RangeInFile> {
-        throw NotImplementedError("gotoTypeDefinition not implemented yet")
-    }
-
-    override suspend fun getSignatureHelp(location: Location): SignatureHelp? {
-        throw NotImplementedError("getSignatureHelp not implemented yet")
->>>>>>> 72b7791b
     }
 
     override fun onDidChangeActiveTextEditor(callback: (filepath: String) -> Unit) {
