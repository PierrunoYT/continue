--- conflicted
+++ resolved
@@ -177,15 +177,13 @@
     return { openSessionSelector: true };
   },
   fork: handleFork,
-<<<<<<< HEAD
   update: () => {
     posthogService.capture("useSlashCommand", { name: "update" });
     return { openUpdateSelector: true };
-=======
+  },
   init: (args, assistant) => {
     posthogService.capture("useSlashCommand", { name: "init" });
     return handleInit(args, assistant);
->>>>>>> e387097d
   },
 };
 
